--- conflicted
+++ resolved
@@ -1,18 +1,10 @@
 /*! \page ingest_page Ingest Modules
 
-<<<<<<< HEAD
-Ingest modules analyze the data in a data source.  They perform all of the analysis of the files and parse their contents.  Examples include hash calculation, keyword search, and web artifact extraction. 
-
-Immediately after you add a data source to a case (see \ref ds_page), you will be presented with a dialog to configure the ingest modules to run on it.  Once configured, they will run in the background and provide you real-time results when the find relevant information.  
-
-This page covers the use of ingest modules.  Specific pages will cover the configuration of specific modules.   See \ref module_install_page for details on installing 3rd party ingest modules. 
-=======
 Ingest modules analyze the data in a data source.  They perform all of the analysis of the files and parse their contents.  Examples include \ref hash_db_page "hash calculation and lookup", \ref keyword_search_page "keyword searching", and \ref recent_activity_page "web artifact extraction". 
 
 Immediately after you add a data source to a case (see \ref ds_page), you will be presented with a dialog to configure the ingest modules to run on it.  Once configured, they will run in the background and provide you real-time results when they find relevant information.  
 
 This page covers the use of ingest modules.  Specific pages will cover the configuration of specific modules.   See \ref module_install_page for details on installing 3rd-party ingest modules. 
->>>>>>> b188bab1
 
 \section ingest_performance Multi-threaded and Priority
 
@@ -20,11 +12,7 @@
 
 \image html ingest_pipeline.png
 
-<<<<<<< HEAD
-Multiple pipelines may be running at the same time.  By default, 2 pipelines are running, but you can add more depending on how many cores you have on your system.   You can configure the number of pipelines to make in the Tools -> Options -> General area. 
-=======
 Multiple pipelines may be running at the same time.  By default, two pipelines are running, but you can add more depending on how many cores you have on your system.   You can configure the number of pipelines to make in the "Tools", "Options", "General" area. 
->>>>>>> b188bab1
 
 Autopsy prioritizes user content over other types of files and will send data from the "Documents and Settings" folder or "Users" folder into the pipelines before the "Windows" folder.  It prioritizes each folder in the system to ensure that user content is analyzed before other content. 
 
@@ -37,11 +25,7 @@
 
 Once ingest is started, you can review the currently running ingest tasks in the task bar on the bottom-right corner of the main window. The ingest tasks can be canceled by the user if so desired.
 
-<<<<<<< HEAD
-<b>Note: sometimes the cancellation process make take several seconds or more to complete cleanly, depending on what the ingest module was currently doing. </b>
-=======
 <b>Note: sometimes the cancellation process may take several seconds or more to complete cleanly, depending on what the ingest module was currently doing. </b>
->>>>>>> b188bab1
 
 \section ingest_configure Configuring Ingest Modules
 
@@ -51,15 +35,9 @@
 
 There are two places to configure ingest modules. When you select the module name, you may have some "run time" options to configure in the panel to the right.  These are generally settings that you may want to change from image to image. 
 
-<<<<<<< HEAD
-There may also be an "Advanced" button that is enabled in the lower corner.  Pressing this button allows you to change global settings that are not specific to a single image.  This advanced configuration panel can often be found in the "Tools" > "Options" menu too. 
-
-As an example, the hash lookup module will allow you to enable or disable hash databases in the "run time" options panel, but requires you to go to the "Advanced" era to add or remove hash databases from the Autopsy configuration. 
-=======
 There may also be an "Advanced" button that is enabled in the lower corner.  Pressing this button allows you to change global settings that are not specific to a single image.  This advanced configuration panel can often be found in the "Tools", "Options" menu too. 
 
 As an example, the hash lookup module will allow you to enable or disable hash databases in the "run time" options panel, but requires you to go to the "Advanced" dialog to add or remove hash databases from the Autopsy configuration. 
->>>>>>> b188bab1
 
 
 \section ingest_results Viewing Ingest Module Results
