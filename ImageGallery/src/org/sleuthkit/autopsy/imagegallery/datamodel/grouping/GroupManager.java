/*
 * Autopsy Forensic Browser
 *
 * Copyright 2013-18 Basis Technology Corp.
 * Contact: carrier <at> sleuthkit <dot> org
 *
 * Licensed under the Apache License, Version 2.0 (the "License");
 * you may not use this file except in compliance with the License.
 * You may obtain a copy of the License at
 *
 *     http://www.apache.org/licenses/LICENSE-2.0
 *
 * Unless required by applicable law or agreed to in writing, software
 * distributed under the License is distributed on an "AS IS" BASIS,
 * WITHOUT WARRANTIES OR CONDITIONS OF ANY KIND, either express or implied.
 * See the License for the specific language governing permissions and
 * limitations under the License.
 */
package org.sleuthkit.autopsy.imagegallery.datamodel.grouping;

import com.google.common.collect.HashMultimap;
import com.google.common.collect.Multimap;
import com.google.common.eventbus.Subscribe;
import com.google.common.util.concurrent.ListenableFuture;
import com.google.common.util.concurrent.ListeningExecutorService;
import com.google.common.util.concurrent.MoreExecutors;
import java.sql.ResultSet;
import java.sql.SQLException;
import java.util.Arrays;
import java.util.Collection;
import java.util.Collections;
import java.util.Comparator;
import java.util.HashMap;
import java.util.HashSet;
import java.util.List;
import java.util.Map;
import java.util.Objects;
import static java.util.Objects.isNull;
import java.util.Optional;
import java.util.Set;
import java.util.TreeSet;
import java.util.concurrent.CancellationException;
import java.util.concurrent.ExecutionException;
import java.util.concurrent.Executors;
import java.util.logging.Level;
import java.util.regex.Pattern;
import java.util.stream.Collectors;
import javafx.application.Platform;
import javafx.beans.property.ReadOnlyDoubleProperty;
import javafx.beans.property.ReadOnlyObjectProperty;
import javafx.beans.property.ReadOnlyObjectWrapper;
import javafx.collections.FXCollections;
import javafx.collections.ObservableList;
import javafx.concurrent.Service;
import javafx.concurrent.Task;
import javafx.concurrent.Worker;
import javax.annotation.Nonnull;
import javax.annotation.Nullable;
import javax.annotation.concurrent.GuardedBy;
import javax.swing.SortOrder;
import static org.apache.commons.collections4.CollectionUtils.isNotEmpty;
import static org.apache.commons.lang3.ObjectUtils.notEqual;
import org.apache.commons.lang3.StringUtils;
import org.apache.commons.lang3.concurrent.BasicThreadFactory;
import org.netbeans.api.progress.ProgressHandle;
import org.openide.util.Exceptions;
import org.openide.util.NbBundle;
import org.sleuthkit.autopsy.casemodule.Case;
import org.sleuthkit.autopsy.casemodule.events.ContentTagAddedEvent;
import org.sleuthkit.autopsy.casemodule.events.ContentTagDeletedEvent;
import org.sleuthkit.autopsy.coreutils.LoggedTask;
import org.sleuthkit.autopsy.coreutils.Logger;
import org.sleuthkit.autopsy.datamodel.DhsImageCategory;
import org.sleuthkit.autopsy.imagegallery.ImageGalleryController;
import org.sleuthkit.autopsy.imagegallery.datamodel.CategoryManager;
import org.sleuthkit.autopsy.imagegallery.datamodel.DrawableAttribute;
import org.sleuthkit.autopsy.imagegallery.datamodel.DrawableDB;
import org.sleuthkit.autopsy.imagegallery.datamodel.DrawableFile;
import org.sleuthkit.autopsy.imagegallery.datamodel.DrawableTagsManager;
import org.sleuthkit.datamodel.AbstractFile;
import org.sleuthkit.datamodel.Content;
import org.sleuthkit.datamodel.ContentTag;
import org.sleuthkit.datamodel.DataSource;
import org.sleuthkit.datamodel.Examiner;
import org.sleuthkit.datamodel.SleuthkitCase;
import org.sleuthkit.datamodel.TagName;
import org.sleuthkit.datamodel.TskCoreException;
import org.sleuthkit.datamodel.TskData.DbType;

/**
 * Provides an abstraction layer on top of DrawableDB ( and to some extent
 * SleuthkitCase ) to facilitate creation, retrieval, updating, and sorting of
 * DrawableGroups.
 */
public class GroupManager {

    private static final Logger logger = Logger.getLogger(GroupManager.class.getName());

    /** An executor to submit async UI related background tasks to. */
    private final ListeningExecutorService exec = MoreExecutors.listeningDecorator(Executors.newSingleThreadExecutor(
            new BasicThreadFactory.Builder().namingPattern("GroupManager BG Thread-%d").build())); //NON-NLS

    private final ImageGalleryController controller;

    /** list of all analyzed groups */
    @GuardedBy("this") //NOPMD
    private final ObservableList<DrawableGroup> analyzedGroups = FXCollections.observableArrayList();
    private final ObservableList<DrawableGroup> unmodifiableAnalyzedGroups = FXCollections.unmodifiableObservableList(analyzedGroups);

    /** list of unseen groups */
    @GuardedBy("this") //NOPMD
    private final ObservableList<DrawableGroup> unSeenGroups = FXCollections.observableArrayList();
    private final ObservableList<DrawableGroup> unmodifiableUnSeenGroups = FXCollections.unmodifiableObservableList(unSeenGroups);
    /**
     * map from GroupKey} to DrawableGroupSs. All groups (even not fully
     * analyzed or not visible groups could be in this map
     */
    @GuardedBy("this") //NOPMD
    private final Map<GroupKey<?>, DrawableGroup> groupMap = new HashMap<>();

    /*
     * --- current grouping/sorting attributes ---
     */
    @GuardedBy("this") //NOPMD
    private final ReadOnlyObjectWrapper< GroupSortBy> sortByProp = new ReadOnlyObjectWrapper<>(GroupSortBy.PRIORITY);
    private final ReadOnlyObjectWrapper< DrawableAttribute<?>> groupByProp = new ReadOnlyObjectWrapper<>(DrawableAttribute.PATH);
    private final ReadOnlyObjectWrapper<SortOrder> sortOrderProp = new ReadOnlyObjectWrapper<>(SortOrder.ASCENDING);
    private final ReadOnlyObjectWrapper<DataSource> dataSourceProp = new ReadOnlyObjectWrapper<>(null);//null indicates all datasources

    private final GroupingService regrouper;

    @SuppressWarnings("ReturnOfCollectionOrArrayField")
    public ObservableList<DrawableGroup> getAnalyzedGroups() {
        return unmodifiableAnalyzedGroups;
    }

    @SuppressWarnings("ReturnOfCollectionOrArrayField")
    public ObservableList<DrawableGroup> getUnSeenGroups() {
        return unmodifiableUnSeenGroups;
    }

    /**
     * construct a group manager hooked up to the given db and controller
     *
     * @param controller
     */
    public GroupManager(ImageGalleryController controller) {
        this.controller = controller;
        this.regrouper = new GroupingService();
        regrouper.setExecutor(exec);
    }

    /**
     * Using the current groupBy set for this manager, find groupkeys for all
     * the groups the given file is a part of
     *
     * @param file
     *
     *
     * @return A a set of GroupKeys representing the group(s) the given file is
     *         a part of.
     */
    @SuppressWarnings({"rawtypes", "unchecked"})
    synchronized public Set<GroupKey<?>> getGroupKeysForFile(DrawableFile file) {
        Set<GroupKey<?>> resultSet = new HashSet<>();
        for (Comparable<?> val : getGroupBy().getValue(file)) {
            if (getGroupBy() == DrawableAttribute.TAGS) {
                if (CategoryManager.isNotCategoryTagName((TagName) val)) {
                    resultSet.add(new GroupKey(getGroupBy(), val, getDataSource()));
                }
            } else {
                resultSet.add(new GroupKey(getGroupBy(), val, getDataSource()));
            }
        }
        return resultSet;
    }

    /**
     * Using the current grouping paramaters set for this manager, find
     * GroupKeys for all the Groups the given file is a part of.
     *
     * @param fileID The Id of the file to get group keys for.
     *
     * @return A set of GroupKeys representing the group(s) the given file is a
     *         part of
     */
    synchronized public Set<GroupKey<?>> getGroupKeysForFileID(Long fileID) {
        try {
            DrawableFile file = getDrawableDB().getFileFromID(fileID);
            return getGroupKeysForFile(file);
        } catch (TskCoreException ex) {
            Logger.getLogger(GroupManager.class.getName()).log(Level.SEVERE, "failed to load file with id: " + fileID + " from database", ex); //NON-NLS
        }
        return Collections.emptySet();
    }

    /**
     * @param groupKey
     *
     * @return return the DrawableGroup (if it exists) for the given GroupKey,
     *         or null if no group exists for that key.
     */
    @Nullable
    synchronized public DrawableGroup getGroupForKey(@Nonnull GroupKey<?> groupKey) {
        return groupMap.get(groupKey);
    }

    synchronized public void reset() {
        Platform.runLater(regrouper::cancel);

        setSortBy(GroupSortBy.GROUP_BY_VALUE);
        setGroupBy(DrawableAttribute.PATH);
        setSortOrder(SortOrder.ASCENDING);
        setDataSource(null);

        unSeenGroups.forEach(controller.getCategoryManager()::unregisterListener);
        unSeenGroups.clear();
        analyzedGroups.forEach(controller.getCategoryManager()::unregisterListener);
        analyzedGroups.clear();

        groupMap.values().forEach(controller.getCategoryManager()::unregisterListener);
        groupMap.clear();
    }

    public boolean isRegrouping() {
        Worker.State state = regrouper.getState();
        return Arrays.asList(Worker.State.READY, Worker.State.RUNNING, Worker.State.SCHEDULED)
                .contains(state);
    }

    public ReadOnlyObjectProperty<Worker.State> reGroupingState() {
        return regrouper.stateProperty();
    }

    /**
     * 'Save' the given group as seen in the drawable db.
     *
     * @param group The DrawableGroup to mark as seen.
     * @param seen  The seen state to set for the given group.
     *
     * @return A ListenableFuture that encapsulates saving the seen state to the
     *         DB.
     *
     *
     */
    public ListenableFuture<?> markGroupSeen(DrawableGroup group, boolean seen) {
        return exec.submit(() -> {
            try {
                Examiner examiner = controller.getSleuthKitCase().getCurrentExaminer();
<<<<<<< HEAD
=======

>>>>>>> fad5cd51
                getDrawableDB().markGroupSeen(group.getGroupKey(), seen, examiner.getId());
                group.setSeen(seen);
                updateUnSeenGroups(group, seen);
            } catch (TskCoreException ex) {
                logger.log(Level.SEVERE, "Error marking group as seen", ex); //NON-NLS
            }
        });
    }

    synchronized private void updateUnSeenGroups(DrawableGroup group, boolean seen) {
        if (seen) {
            unSeenGroups.removeAll(group);
        } else if (unSeenGroups.contains(group) == false) {
            unSeenGroups.add(group);
        }
        sortUnseenGroups();
    }

    /**
     * remove the given file from the group with the given key. If the group
     * doesn't exist or doesn't already contain this file, this method is a
     * no-op
     *
     * @param groupKey the value of groupKey
     * @param fileID   the value of file
     *
     * @return The DrawableGroup the file was removed from.
     *
     */
    public synchronized DrawableGroup removeFromGroup(GroupKey<?> groupKey, final Long fileID) {
        //get grouping this file would be in
        final DrawableGroup group = getGroupForKey(groupKey);
        if (group != null) {
            synchronized (group) {
                group.removeFile(fileID);

                // If we're grouping by category, we don't want to remove empty groups.
                if (groupKey.getAttribute() != DrawableAttribute.CATEGORY
                    && group.getFileIDs().isEmpty()) {
                    if (analyzedGroups.contains(group)) {
                        analyzedGroups.remove(group);
                        sortAnalyzedGroups();
                    }
                    if (unSeenGroups.contains(group)) {
                        unSeenGroups.remove(group);
                        sortUnseenGroups();
                    }

                }
                return group;
            }
        } else { //group == null
            // It may be that this was the last unanalyzed file in the group, so test
            // whether the group is now fully analyzed.
            return popuplateIfAnalyzed(groupKey, null);
        }
    }

    synchronized private void sortUnseenGroups() {
        if (isNotEmpty(unSeenGroups)) {
            FXCollections.sort(unSeenGroups, makeGroupComparator(getSortOrder(), getSortBy()));
        }
    }

    synchronized private void sortAnalyzedGroups() {
        if (isNotEmpty(analyzedGroups)) {
            FXCollections.sort(analyzedGroups, makeGroupComparator(getSortOrder(), getSortBy()));
        }
    }

    synchronized public Set<Long> getFileIDsInGroup(GroupKey<?> groupKey) throws TskCoreException {

        switch (groupKey.getAttribute().attrName) {
            //these cases get special treatment
            case CATEGORY:
                return getFileIDsWithCategory((DhsImageCategory) groupKey.getValue());
            case TAGS:
                return getFileIDsWithTag((TagName) groupKey.getValue());
            case MIME_TYPE:
                return getFileIDsWithMimeType((String) groupKey.getValue());
//            case HASHSET: //comment out this case to use db functionality for hashsets
//                return getFileIDsWithHashSetName((String) groupKey.getValue());
            default:
                //straight db query
                return getDrawableDB().getFileIDsInGroup(groupKey);
        }
    }

    // @@@ This was kind of slow in the profiler.  Maybe we should cache it.
    // Unless the list of file IDs is necessary, use countFilesWithCategory() to get the counts.
    synchronized public Set<Long> getFileIDsWithCategory(DhsImageCategory category) throws TskCoreException {
        Set<Long> fileIDsToReturn = Collections.emptySet();

        try {
            final DrawableTagsManager tagsManager = controller.getTagsManager();
            if (category == DhsImageCategory.ZERO) {
                Set<Long> fileIDs = new HashSet<>();
                for (TagName catTagName : tagsManager.getCategoryTagNames()) {
                    if (notEqual(catTagName.getDisplayName(), DhsImageCategory.ZERO.getDisplayName())) {
                        tagsManager.getContentTagsByTagName(catTagName).stream()
                                .filter(ct -> ct.getContent() instanceof AbstractFile)
                                .map(ct -> ct.getContent().getId())
                                .filter(getDrawableDB()::isInDB)
                                .forEach(fileIDs::add);
                    }
                }

                fileIDsToReturn = getDrawableDB().findAllFileIdsWhere("obj_id NOT IN (" + StringUtils.join(fileIDs, ',') + ")"); //NON-NLS
            } else {

                List<ContentTag> contentTags = tagsManager.getContentTagsByTagName(tagsManager.getTagName(category));
                fileIDsToReturn = contentTags.stream()
                        .filter(ct -> ct.getContent() instanceof AbstractFile)
                        .filter(ct -> getDrawableDB().isInDB(ct.getContent().getId()))
                        .map(ct -> ct.getContent().getId())
                        .collect(Collectors.toSet());
            }
        } catch (TskCoreException ex) {
            logger.log(Level.WARNING, "TSK error getting files in Category:" + category.getDisplayName(), ex); //NON-NLS
            throw ex;
        }

        return fileIDsToReturn;
    }

    synchronized public Set<Long> getFileIDsWithTag(TagName tagName) throws TskCoreException {
        return controller.getTagsManager().getContentTagsByTagName(tagName).stream()
                .map(ContentTag::getContent)
                .filter(AbstractFile.class::isInstance)
                .map(Content::getId)
                .filter(getDrawableDB()::isInDB)
                .collect(Collectors.toSet());
    }

    public synchronized GroupSortBy getSortBy() {
        return sortByProp.get();
    }

    synchronized void setSortBy(GroupSortBy sortBy) {
        sortByProp.set(sortBy);
    }

    public ReadOnlyObjectProperty< GroupSortBy> getSortByProperty() {
        return sortByProp.getReadOnlyProperty();
    }

    public synchronized DrawableAttribute<?> getGroupBy() {
        return groupByProp.get();
    }

    synchronized void setGroupBy(DrawableAttribute<?> groupBy) {
        groupByProp.set(groupBy);
    }

    public ReadOnlyObjectProperty<DrawableAttribute<?>> getGroupByProperty() {
        return groupByProp.getReadOnlyProperty();
    }

    public synchronized SortOrder getSortOrder() {
        return sortOrderProp.get();
    }

    synchronized void setSortOrder(SortOrder sortOrder) {
        sortOrderProp.set(sortOrder);
    }

    public ReadOnlyObjectProperty<SortOrder> getSortOrderProperty() {
        return sortOrderProp.getReadOnlyProperty();
    }

    public synchronized DataSource getDataSource() {
        return dataSourceProp.get();
    }

    synchronized void setDataSource(DataSource dataSource) {
        dataSourceProp.set(dataSource);
    }

    public ReadOnlyObjectProperty<DataSource> getDataSourceProperty() {
        return dataSourceProp.getReadOnlyProperty();
    }

    /**
     * Regroup all files in the database. see ReGroupTask for more details.
     *
     * @param <A>        The type of the values of the groupBy attriubte.
     * @param dataSource The DataSource to show. Null for all data sources.
     * @param groupBy    The DrawableAttribute to group by
     * @param sortBy     The GroupSortBy to sort the groups by
     * @param sortOrder  The SortOrder to use when sorting the groups.
     * @param force      true to force a full db query regroup, even if only the
     *                   sorting has changed.
     */
    public synchronized <A extends Comparable<A>> void regroup(DataSource dataSource, DrawableAttribute<A> groupBy, GroupSortBy sortBy, SortOrder sortOrder, Boolean force) {

        if (!Case.isCaseOpen()) {
            return;
        }

        //only re-query the db if the data source or group by attribute changed or it is forced
        if (dataSource != getDataSource()
            || groupBy != getGroupBy()
            || force) {

            setDataSource(dataSource);
            setGroupBy(groupBy);
            setSortBy(sortBy);
            setSortOrder(sortOrder);
            Platform.runLater(regrouper::restart);
        } else {
            // resort the list of groups
            setSortBy(sortBy);
            setSortOrder(sortOrder);
            sortAnalyzedGroups();
            sortUnseenGroups();
        }
    }

    public ReadOnlyDoubleProperty regroupProgress() {
        return regrouper.progressProperty();
    }

    @Subscribe
    synchronized public void handleTagAdded(ContentTagAddedEvent evt) {
        GroupKey<?> newGroupKey = null;
        final long fileID = evt.getAddedTag().getContent().getId();
        if (getGroupBy() == DrawableAttribute.CATEGORY && CategoryManager.isCategoryTagName(evt.getAddedTag().getName())) {
            newGroupKey = new GroupKey<>(DrawableAttribute.CATEGORY, CategoryManager.categoryFromTagName(evt.getAddedTag().getName()), getDataSource());
            for (GroupKey<?> oldGroupKey : groupMap.keySet()) {
                if (oldGroupKey.equals(newGroupKey) == false) {
                    removeFromGroup(oldGroupKey, fileID);
                }
            }
        } else if (getGroupBy() == DrawableAttribute.TAGS && CategoryManager.isNotCategoryTagName(evt.getAddedTag().getName())) {
            newGroupKey = new GroupKey<>(DrawableAttribute.TAGS, evt.getAddedTag().getName(), getDataSource());
        }
        if (newGroupKey != null) {
            DrawableGroup g = getGroupForKey(newGroupKey);
            addFileToGroup(g, newGroupKey, fileID);
        }
    }

    @SuppressWarnings("AssignmentToMethodParameter")
    synchronized private void addFileToGroup(DrawableGroup group, final GroupKey<?> groupKey, final long fileID) {
        if (group == null) {
            //if there wasn't already a group check if there should be one now
            group = popuplateIfAnalyzed(groupKey, null);
        }
        if (group != null) {
            //if there is aleady a group that was previously deemed fully analyzed, then add this newly analyzed file to it.
            group.addFile(fileID);
        }
    }

    @Subscribe
    synchronized public void handleTagDeleted(ContentTagDeletedEvent evt) {
        GroupKey<?> groupKey = null;
        final ContentTagDeletedEvent.DeletedContentTagInfo deletedTagInfo = evt.getDeletedTagInfo();
        final TagName tagName = deletedTagInfo.getName();
        if (getGroupBy() == DrawableAttribute.CATEGORY && CategoryManager.isCategoryTagName(tagName)) {
            groupKey = new GroupKey<>(DrawableAttribute.CATEGORY, CategoryManager.categoryFromTagName(tagName), getDataSource());
        } else if (getGroupBy() == DrawableAttribute.TAGS && CategoryManager.isNotCategoryTagName(tagName)) {
            groupKey = new GroupKey<>(DrawableAttribute.TAGS, tagName, getDataSource());
        }
        if (groupKey != null) {
            final long fileID = deletedTagInfo.getContentID();
            DrawableGroup g = removeFromGroup(groupKey, fileID);
        }
    }

    @Subscribe
    synchronized public void handleFileRemoved(Collection<Long> removedFileIDs) {

        for (final long fileId : removedFileIDs) {
            //get grouping(s) this file would be in
            Set<GroupKey<?>> groupsForFile = getGroupKeysForFileID(fileId);

            for (GroupKey<?> gk : groupsForFile) {
                removeFromGroup(gk, fileId);
            }
        }
    }

    /**
     * Handle notifications sent from Db when files are inserted/updated
     *
     * @param updatedFileIDs The ID of the inserted/updated files.
     */
    @Subscribe
    synchronized public void handleFileUpdate(Collection<Long> updatedFileIDs) {
        /**
         * TODO: is there a way to optimize this to avoid quering to db so much.
         * the problem is that as a new files are analyzed they might be in new
         * groups( if we are grouping by say make or model) -jm
         */
        for (long fileId : updatedFileIDs) {

            controller.getHashSetManager().invalidateHashSetsForFile(fileId);

            //get grouping(s) this file would be in
            Set<GroupKey<?>> groupsForFile = getGroupKeysForFileID(fileId);
            for (GroupKey<?> gk : groupsForFile) {
                DrawableGroup g = getGroupForKey(gk);
                addFileToGroup(g, gk, fileId);
            }
        }

        //we fire this event for all files so that the category counts get updated during initial db population
        controller.getCategoryManager().fireChange(updatedFileIDs, null);
    }

    synchronized private DrawableGroup popuplateIfAnalyzed(GroupKey<?> groupKey, ReGroupTask<?> task) {
        /*
         * If this method call is part of a ReGroupTask and that task is
         * cancelled, no-op.
         *
         * This allows us to stop if a regroup task has been cancelled (e.g. the
         * user picked a different group by attribute, while the current task
         * was still running)
         */
        if (isNull(task) || task.isCancelled() == false) {

            /*
             * For attributes other than path we can't be sure a group is fully
             * analyzed because we don't know all the files that will be a part
             * of that group. just show them no matter what.
             */
            if (groupKey.getAttribute() != DrawableAttribute.PATH
                || getDrawableDB().isGroupAnalyzed(groupKey)) {
                try {
                    Set<Long> fileIDs = getFileIDsInGroup(groupKey);
                    if (Objects.nonNull(fileIDs)) {

                        Examiner examiner = controller.getSleuthKitCase().getCurrentExaminer();
                        final boolean groupSeen = getDrawableDB().isGroupSeenByExaminer(groupKey, examiner.getId());
                        DrawableGroup group;
<<<<<<< HEAD
=======

                        Examiner examiner = controller.getSleuthKitCase().getCurrentExaminer();

                        final boolean groupSeen = getDrawableDB().isGroupSeenByExaminer(groupKey, examiner.getId());
>>>>>>> fad5cd51
                        if (groupMap.containsKey(groupKey)) {
                            group = groupMap.get(groupKey);
                            group.setFiles(fileIDs);
                            group.setSeen(groupSeen);
                        } else {
                            group = new DrawableGroup(groupKey, fileIDs, groupSeen);
                            controller.getCategoryManager().registerListener(group);
                            groupMap.put(groupKey, group);
                        }

                        if (analyzedGroups.contains(group) == false) {
                            analyzedGroups.add(group);
                            sortAnalyzedGroups();
                        }
                        updateUnSeenGroups(group, groupSeen);

                        return group;

                    }
                } catch (TskCoreException ex) {
                    logger.log(Level.SEVERE, "failed to get files for group: " + groupKey.getAttribute().attrName.toString() + " = " + groupKey.getValue(), ex); //NON-NLS
                }
            }
        }

        return null;
    }

    synchronized public Set<Long> getFileIDsWithMimeType(String mimeType) throws TskCoreException {

        HashSet<Long> hashSet = new HashSet<>();
        String query = (null == mimeType)
                ? "SELECT obj_id FROM tsk_files WHERE mime_type IS NULL" //NON-NLS
                : "SELECT obj_id FROM tsk_files WHERE mime_type = '" + mimeType + "'"; //NON-NLS

        try (SleuthkitCase.CaseDbQuery executeQuery = controller.getSleuthKitCase().executeQuery(query);
                ResultSet resultSet = executeQuery.getResultSet();) {
            while (resultSet.next()) {
                final long fileID = resultSet.getLong("obj_id"); //NON-NLS
                if (getDrawableDB().isInDB(fileID)) {
                    hashSet.add(fileID);
                }
            }
            return hashSet;

        } catch (Exception ex) {
            throw new TskCoreException("Failed to get file ids with mime type " + mimeType, ex);
        }
    }

    /**
     * Task to query database for files in sorted groups and build
     * DrawableGroups for them.
     */
    @SuppressWarnings({"unchecked", "rawtypes"})
    @NbBundle.Messages({"# {0} - groupBy attribute Name",
        "# {1} - sortBy name",
        "# {2} - sort Order",
        "ReGroupTask.displayTitle=regrouping files by {0} sorted by {1} in {2} order",
        "# {0} - groupBy attribute Name",
        "# {1} - atribute value",
        "ReGroupTask.progressUpdate=regrouping files by {0} : {1}"})
    class ReGroupTask<AttrValType extends Comparable<AttrValType>> extends LoggedTask<Void> {

        private final DataSource dataSource;
        private final DrawableAttribute<AttrValType> groupBy;
        private final GroupSortBy sortBy;
        private final SortOrder sortOrder;

        private final ProgressHandle groupProgress;

        ReGroupTask(DataSource dataSource, DrawableAttribute<AttrValType> groupBy, GroupSortBy sortBy, SortOrder sortOrder) {
            super(Bundle.ReGroupTask_displayTitle(groupBy.attrName.toString(), sortBy.getDisplayName(), sortOrder.toString()), true);
            this.dataSource = dataSource;
            this.groupBy = groupBy;
            this.sortBy = sortBy;
            this.sortOrder = sortOrder;

            groupProgress = ProgressHandle.createHandle(Bundle.ReGroupTask_displayTitle(groupBy.attrName.toString(), sortBy.getDisplayName(), sortOrder.toString()), this);
        }

        @Override
        protected Void call() throws Exception {
            try {
                if (isCancelled()) {
                    return null;
                }
                groupProgress.start();

                analyzedGroups.clear();
                unSeenGroups.clear();

                // Get the list of group keys
                Multimap<DataSource, AttrValType> valsByDataSource = findValuesForAttribute();

                groupProgress.switchToDeterminate(valsByDataSource.entries().size());
                int p = 0;
                // For each key value, partially create the group and add it to the list.
                for (final Map.Entry<DataSource, AttrValType> val : valsByDataSource.entries()) {
                    if (isCancelled()) {
                        return null;
                    }
                    p++;
                    updateMessage(Bundle.ReGroupTask_progressUpdate(groupBy.attrName.toString(), val.getValue()));
                    updateProgress(p, valsByDataSource.size());
                    groupProgress.progress(Bundle.ReGroupTask_progressUpdate(groupBy.attrName.toString(), val), p);
                    popuplateIfAnalyzed(new GroupKey<>(groupBy, val.getValue(), val.getKey()), this);
                }

                Optional<DrawableGroup> viewedGroup
                        = Optional.ofNullable(controller.getViewState())
                                .flatMap(GroupViewState::getGroup);
                Optional<GroupKey<?>> viewedKey = viewedGroup.map(DrawableGroup::getGroupKey);
                DataSource dataSourceOfCurrentGroup
                        = viewedKey.flatMap(GroupKey::getDataSource)
                                .orElse(null);
                DrawableAttribute attributeOfCurrentGroup
                        = viewedKey.map(GroupKey::getAttribute)
                                .orElse(null);
                /* if no group or if groupbies are different or if data source
                 * != null and does not equal group */
                if (viewedGroup.isPresent() == false) {

                    //the current group should not be visible so ...
                    if (isNotEmpty(unSeenGroups)) {//  show then next unseen group 
                        controller.advance(GroupViewState.tile(unSeenGroups.get(0)));
                    } else if (isNotEmpty(analyzedGroups)) {
                        //show the first analyzed group.
                        controller.advance(GroupViewState.tile(analyzedGroups.get(0)));
                    } else { //there are no groups,  clear the group area.
                        controller.advance(GroupViewState.tile(null));
                    }
                } else if ((getDataSource() != null && notEqual(dataSourceOfCurrentGroup, getDataSource()))) {

                    //the current group should not be visible so ...
                    if (isNotEmpty(unSeenGroups)) {//  show then next unseen group
                        controller.advance(GroupViewState.tile(unSeenGroups.get(0)));
                    } else if (isNotEmpty(analyzedGroups)) {
                        //show the first analyzed group.
                        controller.advance(GroupViewState.tile(analyzedGroups.get(0)));
                    } else { //there are no groups,  clear the group area.
                        controller.advance(GroupViewState.tile(null));
                    }
                } else if (getGroupBy() != attributeOfCurrentGroup) {
                    //the current group should not be visible so ...
                    if (isNotEmpty(unSeenGroups)) {//  show then next unseen group
                        controller.advance(GroupViewState.tile(unSeenGroups.get(0)));
                    } else if (isNotEmpty(analyzedGroups)) {
                        //show the first analyzed group.
                        controller.advance(GroupViewState.tile(analyzedGroups.get(0)));
                    } else { //there are no groups,  clear the group area.
                        controller.advance(GroupViewState.tile(null));
                    }
                }
            } finally {
                groupProgress.finish();
                updateProgress(1, 1);
            }
            return null;
        }

        @Override
        protected void done() {
            super.done();
            try {
                get();
            } catch (CancellationException cancelEx) { //NOPMD
                //cancellation is normal
            } catch (InterruptedException | ExecutionException ex) {
                logger.log(Level.SEVERE, "Error while regrouping.", ex);
            }
        }

        /**
         * find the distinct values for the given column (DrawableAttribute)
         *
         * These values represent the groups of files.
         *
         * @param groupBy
         *
         * @return
         */
        public Multimap<DataSource, AttrValType> findValuesForAttribute() {

            Multimap results = HashMultimap.create();
            try {
                switch (groupBy.attrName) {
                    //these cases get special treatment
                    case CATEGORY:
                        results.putAll(null, Arrays.asList(DhsImageCategory.values()));
                        break;
                    case TAGS:
                        results.putAll(null, controller.getTagsManager().getTagNamesInUse().stream()
                                .filter(CategoryManager::isNotCategoryTagName)
                                .collect(Collectors.toList()));
                        break;

                    case ANALYZED:
                        results.putAll(null, Arrays.asList(false, true));
                        break;
                    case HASHSET:

                        results.putAll(null, new TreeSet<>(getDrawableDB().getHashSetNames()));

                        break;
                    case MIME_TYPE:

                        HashSet<String> types = new HashSet<>();

                        // Use the group_concat function to get a list of files for each mime type.  
                        // This has different syntax on Postgres vs SQLite
                        String groupConcatClause;
                        if (DbType.POSTGRESQL == controller.getSleuthKitCase().getDatabaseType()) {
                            groupConcatClause = " array_to_string(array_agg(obj_id), ',') as object_ids";
                        } else {
                            groupConcatClause = " group_concat(obj_id) as object_ids";
                        }
                        String query = "select " + groupConcatClause + " , mime_type from tsk_files group by mime_type ";
                        try (SleuthkitCase.CaseDbQuery executeQuery = controller.getSleuthKitCase().executeQuery(query); //NON-NLS
                                ResultSet resultSet = executeQuery.getResultSet();) {
                            while (resultSet.next()) {
                                final String mimeType = resultSet.getString("mime_type"); //NON-NLS
                                String objIds = resultSet.getString("object_ids"); //NON-NLS

                                Pattern.compile(",").splitAsStream(objIds)
                                        .map(Long::valueOf)
                                        .filter(getDrawableDB()::isInDB)
                                        .findAny().ifPresent(obj_id -> types.add(mimeType));
                            }
                        } catch (SQLException | TskCoreException ex) {
                            Exceptions.printStackTrace(ex);
                        }
                        results.putAll(null, types);

                        break;
                    default:
                        //otherwise do straight db query 
                        results.putAll(getDrawableDB().findValuesForAttribute(groupBy, sortBy, sortOrder, dataSource));
                }
            } catch (TskCoreException ex) {
                logger.log(Level.SEVERE, "TSK error getting list of type {0}", groupBy.getDisplayName()); //NON-NLS
            }
            return results;

        }
    }

    private static Comparator<DrawableGroup> makeGroupComparator(final SortOrder sortOrder, GroupSortBy comparator) {
        switch (sortOrder) {
            case ASCENDING:
                return comparator;
            case DESCENDING:
                return comparator.reversed();
            case UNSORTED:
            default:
                return new GroupSortBy.AllEqualComparator<>();
        }
    }

    /**
     * @return the drawableDB
     */
    private DrawableDB getDrawableDB() {
        return controller.getDatabase();
    }

    class GroupingService extends Service< Void> {

        @Override
        protected Task<Void> createTask() {
            synchronized (GroupManager.this) {
                return new ReGroupTask<>(getDataSource(), getGroupBy(), getSortBy(), getSortOrder());
            }
        }
    }
}<|MERGE_RESOLUTION|>--- conflicted
+++ resolved
@@ -247,10 +247,6 @@
         return exec.submit(() -> {
             try {
                 Examiner examiner = controller.getSleuthKitCase().getCurrentExaminer();
-<<<<<<< HEAD
-=======
-
->>>>>>> fad5cd51
                 getDrawableDB().markGroupSeen(group.getGroupKey(), seen, examiner.getId());
                 group.setSeen(seen);
                 updateUnSeenGroups(group, seen);
@@ -587,13 +583,7 @@
                         Examiner examiner = controller.getSleuthKitCase().getCurrentExaminer();
                         final boolean groupSeen = getDrawableDB().isGroupSeenByExaminer(groupKey, examiner.getId());
                         DrawableGroup group;
-<<<<<<< HEAD
-=======
-
-                        Examiner examiner = controller.getSleuthKitCase().getCurrentExaminer();
-
-                        final boolean groupSeen = getDrawableDB().isGroupSeenByExaminer(groupKey, examiner.getId());
->>>>>>> fad5cd51
+
                         if (groupMap.containsKey(groupKey)) {
                             group = groupMap.get(groupKey);
                             group.setFiles(fileIDs);
@@ -647,6 +637,8 @@
     /**
      * Task to query database for files in sorted groups and build
      * DrawableGroups for them.
+     *
+     * @param <AttrValType> The type of the values that this task will group by.
      */
     @SuppressWarnings({"unchecked", "rawtypes"})
     @NbBundle.Messages({"# {0} - groupBy attribute Name",
