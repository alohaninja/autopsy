--- conflicted
+++ resolved
@@ -61,11 +61,8 @@
 import org.apache.commons.lang3.concurrent.BasicThreadFactory;
 import org.netbeans.api.progress.ProgressHandle;
 import org.netbeans.api.progress.ProgressHandleFactory;
-<<<<<<< HEAD
+import org.openide.util.Exceptions;
 import org.openide.util.NbBundle;
-=======
-import org.openide.util.Exceptions;
->>>>>>> 23a6618b
 import org.sleuthkit.autopsy.casemodule.Case;
 import org.sleuthkit.autopsy.casemodule.events.ContentTagAddedEvent;
 import org.sleuthkit.autopsy.casemodule.events.ContentTagDeletedEvent;
@@ -354,8 +351,8 @@
                     try (SleuthkitCase.CaseDbQuery executeQuery = controller.getSleuthKitCase().executeQuery("select group_concat(obj_id), mime_type from tsk_files group by mime_type ");
                             ResultSet resultSet = executeQuery.getResultSet();) {
                         while (resultSet.next()) {
-                            final String mimeType = resultSet.getString("mime_type");
-                            String objIds = resultSet.getString("group_concat(obj_id)");
+                            final String mimeType = resultSet.getString("mime_type"); // NON-NLS
+                            String objIds = resultSet.getString("group_concat(obj_id)"); // NON-NLS
 
                             Pattern.compile(",").splitAsStream(objIds)
                                     .map(Long::valueOf)
