--- conflicted
+++ resolved
@@ -192,41 +192,7 @@
                 .submit(controller::getAllDataSourcesDrawableDBStatus);
 
         addFXCallback(dataSourceStatusMapFuture,
-                dataSourceStatusMap -> {
-<<<<<<< HEAD
-
-                    boolean dbIsStale = false;
-                    for (Map.Entry<Long, DrawableDbBuildStatusEnum> entry : dataSourceStatusMap.entrySet()) {
-                        DrawableDbBuildStatusEnum status = entry.getValue();
-                        if (DrawableDbBuildStatusEnum.COMPLETE != status) {
-                            dbIsStale = true;
-                        }
-                    }
-
-                    //back on fx thread.
-                    if (false == dbIsStale) {
-                        //drawable db is not stale, just open it
-                        openTopComponent();
-                    } else {
-
-                        // If there is only one datasource and it's in DEFAULT State - 
-                        // ingest modules need to be run on the data source
-                        if (dataSourceStatusMap.size() == 1) {
-                            Map.Entry<Long, DrawableDB.DrawableDbBuildStatusEnum> entry = dataSourceStatusMap.entrySet().iterator().next();
-                            if (entry.getValue() == DrawableDbBuildStatusEnum.DEFAULT) {
-                                Alert alert = new Alert(Alert.AlertType.WARNING, Bundle.OpenAction_notAnalyzedDlg_msg(), ButtonType.OK);
-                                alert.setTitle(Bundle.OpenAction_stale_confDlg_title());
-                                alert.initModality(Modality.APPLICATION_MODAL);
-
-                                alert.showAndWait();
-                                return;
-                            }
-                        }
-
-                        //drawable db is stale,
-                        //ask what to do
-=======
-                    
+                dataSourceStatusMap -> {                   
                     int numStale = 0;
                     int numNoAnalysis = 0;
                     // NOTE: There is some overlapping code here with Controller.getStaleDataSourceIds().  We could possibly just use
@@ -257,7 +223,6 @@
                     // If there are any that are STALE, give them a prompt to do so. 
                     if (numStale > 0) {
                         // See if user wants to rebuild, cancel out, or open as is
->>>>>>> 6d09205d
                         Alert alert = new Alert(Alert.AlertType.WARNING,
                         Bundle.OpenAction_stale_confDlg_msg(),
                         ButtonType.YES, ButtonType.NO, ButtonType.CANCEL);
