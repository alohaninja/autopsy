/*
 * Autopsy Forensic Browser
 *
 * Copyright 2013 Basis Technology Corp.
 * Contact: carrier <at> sleuthkit <dot> org
 *
 * Licensed under the Apache License, Version 2.0 (the "License");
 * you may not use this file except in compliance with the License.
 * You may obtain a copy of the License at
 *
 *     http://www.apache.org/licenses/LICENSE-2.0
 *
 * Unless required by applicable law or agreed to in writing, software
 * distributed under the License is distributed on an "AS IS" BASIS,
 * WITHOUT WARRANTIES OR CONDITIONS OF ANY KIND, either express or implied.
 * See the License for the specific language governing permissions and
 * limitations under the License.
 */
package org.sleuthkit.autopsy.imagegallery.actions;

import java.util.HashSet;
import java.util.List;
import java.util.Set;
import java.util.logging.Level;
import java.util.stream.Collectors;
import javafx.event.ActionEvent;
import javafx.scene.control.Menu;
import javafx.scene.control.MenuItem;
import javafx.scene.input.KeyCode;
import javafx.scene.input.KeyCodeCombination;
import javax.swing.JOptionPane;
import org.sleuthkit.autopsy.coreutils.Logger;
import org.sleuthkit.autopsy.imagegallery.FileIDSelectionModel;
import org.sleuthkit.autopsy.imagegallery.ImageGalleryController;
import org.sleuthkit.autopsy.imagegallery.datamodel.Category;
import org.sleuthkit.autopsy.imagegallery.datamodel.CategoryManager;
import org.sleuthkit.autopsy.imagegallery.datamodel.DrawableFile;
import org.sleuthkit.autopsy.imagegallery.datamodel.DrawableTagsManager;
import org.sleuthkit.datamodel.ContentTag;
import org.sleuthkit.datamodel.Tag;
import org.sleuthkit.datamodel.TagName;
import org.sleuthkit.datamodel.TskCoreException;

/**
 * Adaptation of Tag Actions to enforce category-tag uniqueness
 *
 * TODO: since we are not using actionsGlobalContext anymore and this has
 * diverged from autopsy action, make this extend from controlsfx Action
 */
public class CategorizeAction extends AddTagAction {

    private static final Logger LOGGER = Logger.getLogger(CategorizeAction.class.getName());

    private final ImageGalleryController controller;

    public CategorizeAction(ImageGalleryController controller) {
        super();
        this.controller = controller;
    }

    public Menu getPopupMenu() {
        return new CategoryMenu(controller);
    }

    @Override
    protected String getActionDisplayName() {
        return "Categorize";
    }

    @Override
    public void addTag(TagName tagName, String comment) {
        Set<Long> selectedFiles = new HashSet<>(FileIDSelectionModel.getInstance().getSelected());
        addTagsToFiles(tagName, comment, selectedFiles);
    }

    @Override
    public void addTagsToFiles(TagName tagName, String comment, Set<Long> selectedFiles) {

        Logger.getAnonymousLogger().log(Level.INFO, "categorizing{0} as {1}", new Object[]{selectedFiles.toString(), tagName.getDisplayName()});

        for (Long fileID : selectedFiles) {
            controller.queueDBWorkerTask(new CategorizeTask(fileID, tagName, comment));
        }
    }

    public void enforceOneCat(TagName name, String string) {
        throw new UnsupportedOperationException("Not supported yet."); //To change body of generated methods, choose Tools | Templates.
    }

    /**
     * Instances of this class implement a context menu user interface for
     * selecting a category
     */
    static private class CategoryMenu extends Menu {

        CategoryMenu(ImageGalleryController controller) {
            super("Categorize");

            // Each category get an item in the sub-menu. Selecting one of these menu items adds
            // a tag with the associated category.
            for (final Category cat : Category.values()) {

                MenuItem categoryItem = new MenuItem(cat.getDisplayName());
                categoryItem.setOnAction((ActionEvent t) -> {
                    final CategorizeAction categorizeAction = new CategorizeAction(controller);
                    categorizeAction.addTag(controller.getCategoryManager().getTagName(cat), NO_COMMENT);
                });
                categoryItem.setAccelerator(new KeyCodeCombination(KeyCode.getKeyCode(Integer.toString(cat.getCategoryNumber()))));
                getItems().add(categoryItem);
            }
        }
    }

    private class CategorizeTask extends ImageGalleryController.InnerTask {

        private final long fileID;
        private final TagName tagName;
        private final String comment;

        public CategorizeTask(long fileID, TagName tagName, String comment) {
            super();
            this.fileID = fileID;
            this.tagName = tagName;
            this.comment = comment;
        }

        @Override
        public void run() {
            final CategoryManager categoryManager = controller.getCategoryManager();
            final DrawableTagsManager tagsManager = controller.getTagsManager();

<<<<<<< HEAD
=======

>>>>>>> 9b182d18
            try {
                DrawableFile<?> file = controller.getFileFromId(fileID);   //drawable db
                final List<ContentTag> fileTags = tagsManager.getContentTagsByContent(file);
                if (tagName == categoryManager.getTagName(Category.ZERO)) {
                    // delete all cat tags for cat-0
                    fileTags.stream()
                            .filter(tag -> CategoryManager.isCategoryTagName(tag.getName()))
                            .forEach((ct) -> {
                                try {
                                    tagsManager.deleteContentTag(ct);
                                } catch (TskCoreException ex) {
                                    LOGGER.log(Level.SEVERE, "Error removing old categories result", ex);
                                }
                            });
<<<<<<< HEAD
                } else {
=======
                }  else {
>>>>>>> 9b182d18
                    //add cat tag if no existing cat tag for that cat
                    if (fileTags.stream()
                            .map(Tag::getName)
                            .filter(tagName::equals)
                            .collect(Collectors.toList()).isEmpty()) {
                        tagsManager.addContentTag(file, tagName, comment);
                    }
                }

            } catch (TskCoreException ex) {
                LOGGER.log(Level.SEVERE, "Error categorizing result", ex);
                JOptionPane.showMessageDialog(null, "Unable to categorize " + fileID + ".", "Categorizing Error", JOptionPane.ERROR_MESSAGE);
            }

        }
    }

}<|MERGE_RESOLUTION|>--- conflicted
+++ resolved
@@ -129,10 +129,7 @@
             final CategoryManager categoryManager = controller.getCategoryManager();
             final DrawableTagsManager tagsManager = controller.getTagsManager();
 
-<<<<<<< HEAD
-=======
 
->>>>>>> 9b182d18
             try {
                 DrawableFile<?> file = controller.getFileFromId(fileID);   //drawable db
                 final List<ContentTag> fileTags = tagsManager.getContentTagsByContent(file);
@@ -147,11 +144,7 @@
                                     LOGGER.log(Level.SEVERE, "Error removing old categories result", ex);
                                 }
                             });
-<<<<<<< HEAD
                 } else {
-=======
-                }  else {
->>>>>>> 9b182d18
                     //add cat tag if no existing cat tag for that cat
                     if (fileTags.stream()
                             .map(Tag::getName)
