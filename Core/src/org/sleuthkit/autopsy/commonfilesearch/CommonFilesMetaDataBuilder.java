--- conflicted
+++ resolved
@@ -26,20 +26,12 @@
 import java.util.HashMap;
 import java.util.List;
 import java.util.Map;
-<<<<<<< HEAD
-import java.util.Set;
+import org.openide.util.Exceptions;
 import java.util.stream.Collectors;
 import java.util.stream.Stream;
-import org.openide.util.Exceptions;
 import org.sleuthkit.autopsy.casemodule.Case;
 import org.sleuthkit.autopsy.casemodule.NoCurrentCaseException;
-import org.sleuthkit.autopsy.modules.filetypeid.FileTypeDetector;
-import org.sleuthkit.datamodel.AbstractFile;
 import org.sleuthkit.datamodel.HashUtility;
-=======
-import org.sleuthkit.autopsy.casemodule.Case;
-import org.sleuthkit.autopsy.casemodule.NoCurrentCaseException;
->>>>>>> 14d1deb5
 import org.sleuthkit.datamodel.SleuthkitCase;
 import org.sleuthkit.datamodel.SleuthkitCase.CaseDbQuery;
 import org.sleuthkit.datamodel.TskCoreException;
@@ -129,26 +121,6 @@
      */
     protected abstract String buildSqlSelectStatement();
 
-<<<<<<< HEAD
-            String currentMd5 = file.getMd5Hash();
-            if ((currentMd5 == null) || (HashUtility.isNoDataMd5(currentMd5))) {
-                continue;
-            }
-            if (parentNodes.containsKey(currentMd5)) {
-                parentNodes.get(currentMd5).add(file);
-                Set<String> currentDataSources = md5ToDataSourcesStringMap.get(currentMd5);
-                addDataSource(currentDataSources, file, dataSourceIdToNameMap);
-                md5ToDataSourcesStringMap.put(currentMd5, currentDataSources);
-
-            } else {
-                List<AbstractFile> children = new ArrayList<>();
-                Set<String> dataSources = new HashSet<>();
-                children.add(file);
-                parentNodes.put(currentMd5, children);
-                addDataSource(dataSources, file, dataSourceIdToNameMap);
-                md5ToDataSourcesStringMap.put(currentMd5, dataSources);
-            }
-=======
     /**
      * Generate a meta data object which encapsulates everything need to 
      * add the tree table tab to the top component.
@@ -183,7 +155,6 @@
                     commonFiles.put(md5, md5MetaData);
                 }
             }        
->>>>>>> 14d1deb5
         }
         
         return new CommonFilesMetaData(commonFiles, this.dataSourceIdToNameMap);
