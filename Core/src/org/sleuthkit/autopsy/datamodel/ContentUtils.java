--- conflicted
+++ resolved
@@ -126,147 +126,7 @@
         }
     }
 
-<<<<<<< HEAD
-    private static class ShortNameVisitor extends ContentVisitor.Default<String> {
-
-        ShortNameVisitor() {
-        }
-
-        @Override
-        protected String defaultVisit(Content cntnt) {
-            return cntnt.getName();
-        }
-    }
-
-    private static class GetPathVisitor implements ContentVisitor<List<String>> {
-
-        ContentVisitor<String> toString;
-
-        GetPathVisitor(ContentVisitor<String> toString) {
-            this.toString = toString;
-        }
-
-        @Override
-        public List<String> visit(LayoutFile lay) {
-            Content parent = null;
-            try {
-                parent = lay.getParent();
-            } catch (TskCoreException ex) {
-                throw new RuntimeException("Problem getting parent from " + LayoutFile.class.getName(), ex);
-            }
-            List<String> path = Collections.<String>emptyList();
-            if (parent != null) {
-                path = parent.accept(this);
-                path.add(toString.visit(lay));
-            }
-            return path;
-        }
-
-        @Override
-        public List<String> visit(VirtualDirectory ld) {
-            Content parent = null;
-            try {
-                parent = ld.getParent();
-            } catch (TskCoreException ex) {
-                throw new RuntimeException("Problem getting parent from " + VirtualDirectory.class.getName(), ex);
-            }
-            List<String> path = Collections.<String>emptyList();
-            if (parent != null) {
-                path = parent.accept(this);
-                path.add(toString.visit(ld));
-            }
-            return path;
-        }
-
-        @Override
-        public List<String> visit(Directory dir) {
-            Content parent = null;
-            try {
-                parent = dir.getParent();
-            } catch (TskCoreException ex) {
-                throw new RuntimeException("Problem getting parent from " + Directory.class.getName(), ex);
-            }
-            List<String> path = Collections.<String>emptyList();
-            if (parent != null) {
-                path = parent.accept(this);
-                path.add(toString.visit(dir));
-            }
-            return path;
-        }
-
-        @Override
-        public List<String> visit(File file) {
-            Content parent = null;
-            try {
-                parent = file.getParent();
-            } catch (TskCoreException ex) {
-                throw new RuntimeException("Problem getting parent from " + File.class.getName(), ex);
-            }
-            List<String> path = Collections.<String>emptyList();
-            if (parent != null) {
-                path = parent.accept(this);
-                path.add(toString.visit(file));
-            }
-            return path;
-        }
-
-        @Override
-        public List<String> visit(FileSystem fs) {
-            Content parent = null;
-            try {
-                parent = fs.getParent();
-            } catch (TskCoreException ex) {
-                throw new RuntimeException("Problem getting parent from " + FileSystem.class.getName(), ex);
-            }
-            List<String> path = Collections.<String>emptyList();
-            if (parent != null) {
-                path = parent.accept(this);
-                path.add(toString.visit(fs));
-            }
-            return path;
-        }
-
-        @Override
-        public List<String> visit(Image image) {
-            List<String> path = new LinkedList<String>();
-            path.add(toString.visit(image));
-            return path;
-        }
-
-        @Override
-        public List<String> visit(Volume volume) {
-            Content parent = null;
-            try {
-                parent = volume.getParent();
-            } catch (TskCoreException ex) {
-                throw new RuntimeException("Problem getting parent from " + Volume.class.getName(), ex);
-            }
-            List<String> path = Collections.<String>emptyList();
-            if (parent != null) {
-                path = parent.accept(this);
-                path.add(toString.visit(volume));
-            }
-            return path;
-        }
-
-        @Override
-        public List<String> visit(VolumeSystem vs) {
-            Content parent = null;
-            try {
-                parent = vs.getParent();
-            } catch (TskCoreException ex) {
-                throw new RuntimeException("Problem getting parent from " + VolumeSystem.class.getName(), ex);
-            }
-            List<String> path = Collections.<String>emptyList();
-            if (parent != null) {
-                path = parent.accept(this);
-                path.add(toString.visit(vs));
-            }
-            return path;
-        }
-    }
-=======
->>>>>>> 0860d970
+
     private static final int TO_FILE_BUFFER_SIZE = 8192;
 
     /**
