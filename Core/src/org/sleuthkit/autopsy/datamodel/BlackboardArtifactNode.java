--- conflicted
+++ resolved
@@ -52,10 +52,7 @@
 import org.sleuthkit.autopsy.centralrepository.datamodel.CorrelationAttributeInstance;
 import org.sleuthkit.autopsy.centralrepository.datamodel.EamArtifactUtil;
 import org.sleuthkit.autopsy.centralrepository.datamodel.EamDbUtil;
-<<<<<<< HEAD
 import org.sleuthkit.autopsy.corecomponents.DataResultViewerTable.Score;
-=======
->>>>>>> 7e8c1eec
 import org.sleuthkit.autopsy.coreutils.Logger;
 import org.sleuthkit.autopsy.coreutils.MessageNotifyUtil;
 import static org.sleuthkit.autopsy.datamodel.DisplayableItemNode.findLinked;
@@ -350,10 +347,7 @@
                 NbBundle.getMessage(BlackboardArtifactNode.class, "BlackboardArtifactNode.createSheet.srcFile.displayName"),
                 NO_DESCR,
                 this.getSourceName()));
-<<<<<<< HEAD
         addScoreProperty(sheetSet, tags);
-=======
->>>>>>> 7e8c1eec
         addCommentProperty(sheetSet, tags);
         if (artifact.getArtifactTypeID() == ARTIFACT_TYPE.TSK_INTERESTING_ARTIFACT_HIT.getTypeID()) {
             try {
@@ -598,7 +592,6 @@
                 status));
     }
 
-<<<<<<< HEAD
     /**
      * Used by (subclasses of) BlackboardArtifactNode to add the Score property
      * to their sheets.
@@ -618,24 +611,24 @@
         String description = "";
         if (associated instanceof AbstractFile) {
             if (((AbstractFile) associated).getKnown() == TskData.FileKnown.BAD) {
-                score = Score.SCORE_2;
+                score = Score.NOTABLE_SCORE;
                 description = Bundle.BlackboardArtifactNode_createSheet_notableFile_description();
             }
         }
         try {
             if (score == Score.NO_SCORE && !content.getArtifacts(BlackboardArtifact.ARTIFACT_TYPE.TSK_INTERESTING_ARTIFACT_HIT).isEmpty()) {
-                score = Score.SCORE_1;
+                score = Score.INTERESTING_SCORE;
                 description = Bundle.BlackboardArtifactNode_createSheet_interestingResult_description();
             }
         } catch (TskCoreException ex) {
             logger.log(Level.WARNING, "Error getting artifacts for artifact: " + content.getName(), ex);
         }
-        if (tags.size() > 0 && (score == Score.NO_SCORE || score == Score.SCORE_1)) {
-            score = Score.SCORE_1;
+        if (tags.size() > 0 && (score == Score.NO_SCORE || score == Score.INTERESTING_SCORE)) {
+            score = Score.INTERESTING_SCORE;
             description = Bundle.BlackboardArtifactNode_createSheet_taggedItem_description();
             for (Tag tag : tags) {
                 if (tag.getName().getKnownStatus() == TskData.FileKnown.BAD) {
-                    score = Score.SCORE_2;
+                    score = Score.NOTABLE_SCORE;
                     description = Bundle.BlackboardArtifactNode_createSheet_notableTaggedItem_description();
                     break;
                 }
@@ -644,8 +637,6 @@
         sheetSet.put(new NodeProperty<>(Bundle.BlackboardArtifactNode_createSheet_score_name(), Bundle.BlackboardArtifactNode_createSheet_score_displayName(), description, score));
     }
 
-=======
->>>>>>> 7e8c1eec
     private void updateSheet() {
         this.setSheet(createSheet());
     }
