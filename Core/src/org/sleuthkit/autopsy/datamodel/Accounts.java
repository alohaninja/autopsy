/*
 * Autopsy Forensic Browser
 *
 * Copyright 2011-2016 Basis Technology Corp.
 * Contact: carrier <at> sleuthkit <dot> org
 *
 * Licensed under the Apache License, Version 2.0 (the "License");
 * you may not use this file except in compliance with the License.
 * You may obtain a copy of the License at
 *
 *     http://www.apache.org/licenses/LICENSE-2.0
 *
 * Unless required by applicable law or agreed to in writing, software
 * distributed under the License is distributed on an "AS IS" BASIS,
 * WITHOUT WARRANTIES OR CONDITIONS OF ANY KIND, either express or implied.
 * See the License for the specific language governing permissions and
 * limitations under the License.
 */
package org.sleuthkit.autopsy.datamodel;

import com.google.common.collect.Range;
import com.google.common.collect.RangeMap;
import com.google.common.collect.TreeRangeMap;
import java.awt.event.ActionEvent;
import java.beans.PropertyChangeEvent;
import java.beans.PropertyChangeListener;
import java.beans.PropertyVetoException;
import java.io.IOException;
import java.io.InputStreamReader;
import java.sql.ResultSet;
import java.sql.SQLException;
import java.util.ArrayList;
import java.util.Arrays;
import java.util.Collections;
import java.util.HashSet;
import java.util.List;
import java.util.Observable;
import java.util.Observer;
import java.util.Optional;
import java.util.Set;
import java.util.function.Function;
import java.util.logging.Level;
import java.util.logging.Logger;
import java.util.stream.Collectors;
import java.util.stream.Stream;
import javax.annotation.Nonnull;
import javax.annotation.concurrent.GuardedBy;
import javax.annotation.concurrent.Immutable;
import javax.swing.AbstractAction;
import javax.swing.Action;
import javax.swing.SwingUtilities;
import org.apache.commons.csv.CSVFormat;
import org.apache.commons.csv.CSVParser;
import org.apache.commons.csv.CSVRecord;
import org.apache.commons.lang3.StringUtils;
import org.openide.nodes.ChildFactory;
import org.openide.nodes.Children;
import org.openide.nodes.Node;
import org.openide.nodes.NodeOp;
import org.openide.nodes.Sheet;
import org.openide.util.Exceptions;
import org.openide.util.NbBundle;
import org.openide.util.Utilities;
import org.openide.util.lookup.Lookups;
import org.sleuthkit.autopsy.casemodule.Case;
import org.sleuthkit.autopsy.corecomponents.DataResultTopComponent;
import org.sleuthkit.autopsy.coreutils.MessageNotifyUtil;
import org.sleuthkit.autopsy.directorytree.DirectoryTreeTopComponent;
import org.sleuthkit.autopsy.ingest.IngestManager;
import org.sleuthkit.autopsy.ingest.ModuleDataEvent;
import org.sleuthkit.datamodel.AbstractFile;
import org.sleuthkit.datamodel.BlackboardArtifact;
import static org.sleuthkit.datamodel.BlackboardArtifact.ARTIFACT_TYPE.TSK_CREDIT_CARD_ACCOUNT;
import org.sleuthkit.datamodel.BlackboardAttribute;
import org.sleuthkit.datamodel.Content;
import org.sleuthkit.datamodel.SleuthkitCase;
import org.sleuthkit.datamodel.TskCoreException;

/**
 * AutopsyVisitableItem for the Accounts section of the tree. All nodes,
 * factories, and data objects related to accounts are inner classes.
 */
public class Accounts extends Observable implements AutopsyVisitableItem {

    private static final Logger LOGGER = Logger.getLogger(Accounts.class.getName());
    private static final BlackboardArtifact.Type CREDIT_CARD_ACCOUNT_TYPE = new BlackboardArtifact.Type(TSK_CREDIT_CARD_ACCOUNT);
    private static final BlackboardAttribute.Type ACCOUNT_NUMBER_TYPE = new BlackboardAttribute.Type(BlackboardAttribute.ATTRIBUTE_TYPE.TSK_ACCOUNT_NUMBER);

    @NbBundle.Messages("AccountsRootNode.name=Accounts")
    final public static String NAME = Bundle.AccountsRootNode_name();

    /**
     * Range Map from a (ranges of) B/IINs to data model object with details of
     * the B/IIN, ie, bank name, phone, url, visa/amex/mastercard/...,
     */
    @GuardedBy("Accounts.class")
    private final static RangeMap<Integer, IINRange> iinRanges = TreeRangeMap.create();

    /**
     * Flag for if we have loaded the IINs from the file already.
     */
    @GuardedBy("Accounts.class")
    private static boolean iinsLoaded = false;

    private SleuthkitCase skCase;

    /**
     * Should rejected accounts be shown in the accounts section of the tree.
     */
    private boolean showRejected = false;

    /**
     * Load the IIN range information from disk. If the map has already been
     * initialized, don't load again.
     */
    synchronized private static void loadIINRanges() {
        if (iinsLoaded == false) {
            try {
                InputStreamReader in = new InputStreamReader(Accounts.class.getResourceAsStream("ranges.csv")); //NON-NLS
                CSVParser rangesParser = CSVFormat.RFC4180.withFirstRecordAsHeader().parse(in);

                //parse each row and add to range map
                for (CSVRecord record : rangesParser) {

                    /**
                     * Because ranges.csv allows both 6 and (the newer) 8 digit
                     * IINs, but we need a consistent length for the range map,
                     * we pad all the numbers out to 8 digits
                     */
                    String start = StringUtils.rightPad(record.get("iin_start"), 8, "0"); //pad start with 0's //NON-NLS

                    //if there is no end listed, use start, since ranges will be closed.
                    String end = StringUtils.defaultIfBlank(record.get("iin_end"), start); //NON-NLS
                    end = StringUtils.rightPad(end, 8, "99"); //pad end with 9's //NON-NLS

                    final String numberLength = record.get("number_length"); //NON-NLS

                    try {
                        IINRange iinRange = new IINRange(Integer.parseInt(start),
                                Integer.parseInt(end),
                                StringUtils.isBlank(numberLength) ? null : Integer.valueOf(numberLength),
                                record.get("scheme"), //NON-NLS
                                record.get("brand"), //NON-NLS
                                record.get("type"), //NON-NLS
                                record.get("country"), //NON-NLS
                                record.get("bank_name"), //NON-NLS
                                record.get("bank_url"), //NON-NLS
                                record.get("bank_phone"), //NON-NLS
                                record.get("bank_city")); //NON-NLS

                        iinRanges.put(Range.closed(iinRange.getIINstart(), iinRange.getIINend()), iinRange);

                    } catch (NumberFormatException numberFormatException) {
                        LOGGER.log(Level.WARNING, "Failed to parse IIN range: " + record.toString(), numberFormatException); //NON-NLS
                    }
                    iinsLoaded = true;
                }
            } catch (IOException ex) {
                LOGGER.log(Level.WARNING, "Failed to load IIN ranges form ranges.csv", ex); //NON-NLS
                MessageNotifyUtil.Notify.warn("Credit Card Number Discovery", "There was an error loading Bank Identification Number information.  Accounts will not have their BINs identified.");
            }
        }
    }

    private final RejectAccounts rejectActionInstance;
    private final ApproveAccounts approveActionInstance;

    /**
     * Constructor
     *
     * @param skCase The SleuthkitCase object to use for db queries.
     */
    Accounts(SleuthkitCase skCase) {
        this.skCase = skCase;

        this.rejectActionInstance = new RejectAccounts();
        this.approveActionInstance = new ApproveAccounts();
    }

    /**
     * Get the clause that should be used in order to (not) filter out rejected
     * results from db queries.
     *
     * @return A clause that will or will not filter out rejected artifacts
     *         based on the state of showRejected.
     */
    private String getRejectedArtifactFilterClause() {
        return showRejected ? " " : " AND blackboard_artifacts.review_status_id != " + BlackboardArtifact.ReviewStatus.REJECTED.getID(); //NON-NLS
    }

    /**
     * Notify all observers that something has changed, causing a refresh of the
     * accounts section of the tree.
     */
    private void update() {
        setChanged();
        notifyObservers();
    }

    /**
     * Get an IINInfo object with details about the given IIN
     *
     * @param iin the IIN to get details of.
     *
     * @return
     */
    synchronized static public IINInfo getIINInfo(int iin) {
        loadIINRanges();
        return iinRanges.get(iin);
    }

    @Override
    public <T> T accept(AutopsyItemVisitor<T> v) {
        return v.visit(this);
    }

    /**
     * Gets a new Action that when invoked toggles showing rejected artifacts on
     * or off.
     *
     * @return An Action that will toggle whether rejected artifacts are shown
     *         in the tree rooted by this Accounts instance.
     */
    public Action newToggleShowRejectedAction() {
        return new ToggleShowRejected();
    }

    //Interface for objects that provide details about one or more IINs.
    static public interface IINInfo {

        /**
         * Get the city of the issuer.
         *
         * @return the city of the issuer.
         */
        Optional<String> getBankCity();

        /**
         * Get the name of the issuer.
         *
         * @return the name of the issuer.
         */
        Optional<String> getBankName();

        /**
         * Get the phone number of the issuer.
         *
         * @return the phone number of the issuer.
         */
        Optional<String> getBankPhoneNumber();

        /**
         * Get the URL of the issuer.
         *
         * @return the URL of the issuer.
         */
        Optional<String> getBankURL();

        /**
         * Get the brand of this IIN range.
         *
         * @return the brand of this IIN range.
         */
        Optional<String> getBrand();

        /**
         * Get the type of card (credit vs debit) for this IIN range.
         *
         * @return the type of cards in this IIN range.
         */
        Optional<String> getCardType();

        /**
         * Get the country of the issuer.
         *
         * @return the country of the issuer.
         */
        Optional<String> getCountry();

        /**
         * Get the length of account numbers in this IIN range.
         *
         * NOTE: the length is currently unused, and not in the data file for
         * any ranges. It could be quite helpfull for validation...
         *
         * @return the length of account numbers in this IIN range. Or an empty
         *         Optional if the length is unknown.
         *
         */
        Optional<Integer> getNumberLength();

        /**
         * Get the scheme this IIN range uses to, eg amex,visa,mastercard, etc
         *
         * @return the scheme this IIN range uses.
         */
        Optional<String> getScheme();
    }

    /**
     * Details of a range of Issuer/Bank Identifiaction Number(s) (IIN/BIN) used
     * by a bank.
     */
    @Immutable
    static private class IINRange implements IINInfo {

        private final int IINStart; //start of IIN range, 8 digits
        private final int IINEnd; // end (incluse ) of IIN rnage, 8 digits

        private final Integer numberLength; // the length of accounts numbers with this IIN, currently unused

        /**
         * AMEX, VISA, MASTERCARD, DINERS, DISCOVER, UNIONPAY
         */
        private final String scheme;
        private final String brand;

        /**
         * DEBIT, CREDIT
         */
        private final String cardType;
        private final String country;
        private final String bankName;
        private final String bankCity;
        private final String bankURL;
        private final String bankPhoneNumber;

        /**
         * Constructor
         *
         * @param IIN_start     the first IIN in the range, must be 8 digits
         * @param IIN_end       the last(inclusive) IIN in the range, must be 8
         *                      digits
         * @param number_length the length of account numbers in this IIN range
         * @param scheme        amex/visa/mastercard/etc
         * @param brand         the brand of this IIN range
         * @param type          credit vs debit
         * @param country       the country of the issuer
         * @param bank_name     the name of the issuer
         * @param bank_url      the url of the issuer
         * @param bank_phone    the phone number of the issuer
         * @param bank_city     the city of the issuer
         */
        private IINRange(int IIN_start, int IIN_end, Integer number_length, String scheme, String brand, String type, String country, String bank_name, String bank_url, String bank_phone, String bank_city) {
            this.IINStart = IIN_start;
            this.IINEnd = IIN_end;

            this.numberLength = number_length;
            this.scheme = StringUtils.defaultIfBlank(scheme, null);
            this.brand = StringUtils.defaultIfBlank(brand, null);
            this.cardType = StringUtils.defaultIfBlank(type, null);
            this.country = StringUtils.defaultIfBlank(country, null);
            this.bankName = StringUtils.defaultIfBlank(bank_name, null);
            this.bankURL = StringUtils.defaultIfBlank(bank_url, null);
            this.bankPhoneNumber = StringUtils.defaultIfBlank(bank_phone, null);
            this.bankCity = StringUtils.defaultIfBlank(bank_city, null);
        }

        /**
         * Get the first IIN in this range
         *
         * @return the first IIN in this range.
         */
        int getIINstart() {
            return IINStart;
        }

        /**
         * Get the last (inclusive) IIN in this range.
         *
         * @return the last (inclusive) IIN in this range.
         */
        int getIINend() {
            return IINEnd;
        }

        @Override
        public Optional<Integer> getNumberLength() {
            return Optional.ofNullable(numberLength);
        }

        @Override
        public Optional<String> getScheme() {
            return Optional.ofNullable(scheme);
        }

        @Override
        public Optional<String> getBrand() {
            return Optional.ofNullable(brand);
        }

        @Override
        public Optional<String> getCardType() {
            return Optional.ofNullable(cardType);
        }

        @Override
        public Optional<String> getCountry() {
            return Optional.ofNullable(country);
        }

        @Override
        public Optional<String> getBankName() {
            return Optional.ofNullable(bankName);
        }

        @Override
        public Optional<String> getBankURL() {
            return Optional.ofNullable(bankURL);
        }

        @Override
        public Optional<String> getBankPhoneNumber() {
            return Optional.ofNullable(bankPhoneNumber);
        }

        @Override
        public Optional<String> getBankCity() {
            return Optional.ofNullable(bankCity);
        }
    }

    /**
     * Base class for factories that are also observers.
     *
     * @param <X> The type of keys used by this factory.
     */
    private abstract class ObservingChildFactory<X> extends ChildFactory.Detachable<X> implements Observer {

        @Override
        public void update(Observable o, Object arg) {
            refresh(true);
        }

        @Override
        protected void removeNotify() {
            super.removeNotify();
            Accounts.this.deleteObserver(this);
        }

        @Override
        protected void addNotify() {
            super.addNotify();
            Accounts.this.addObserver(this);
        }
    }

    /**
     * Top-level node for the accounts tree
     */
    @NbBundle.Messages({"Accounts.RootNode.displayName=Accounts"})
    public class AccountsRootNode extends DisplayableItemNode {

        AccountsRootNode() {
            super(Children.create(new AccountTypeFactory(), true), Lookups.singleton(Accounts.this));
            super.setName(Accounts.NAME);
            super.setDisplayName(Bundle.Accounts_RootNode_displayName());
            this.setIconBaseWithExtension("org/sleuthkit/autopsy/images/account_menu.png");    //NON-NLS
        }

        @Override
        public boolean isLeafTypeNode() {
            return false;
        }

        @Override
        public <T> T accept(DisplayableItemNodeVisitor<T> v) {
            return v.visit(this);
        }

    }

    /**
     * Creates child nodes for each account type (currently hard coded to make
     * one for Credit Cards)
     */
    private class AccountTypeFactory extends ObservingChildFactory<String> {

        /*
         * The pcl is in this class because it has the easiest mechanisms to add
         * and remove itself during its life cycles.
         */
        private final PropertyChangeListener pcl = new PropertyChangeListener() {
            @Override
            public void propertyChange(PropertyChangeEvent evt) {
                String eventType = evt.getPropertyName();
                if (eventType.equals(IngestManager.IngestModuleEvent.DATA_ADDED.toString())) {
                    /**
                     * Checking for a current case is a stop gap measure until a
                     * different way of handling the closing of cases is worked
                     * out. Currently, remote events may be received for a case
                     * that is already closed.
                     */
                    try {
                        Case.getCurrentCase();
                        /**
                         * Even with the check above, it is still possible that
                         * the case will be closed in a different thread before
                         * this code executes. If that happens, it is possible
                         * for the event to have a null oldValue.
                         */
                        ModuleDataEvent eventData = (ModuleDataEvent) evt.getOldValue();
                        if (null != eventData && CREDIT_CARD_ACCOUNT_TYPE.equals(eventData.getBlackboardArtifactType())) {
                            Accounts.this.update();
                        }
                    } catch (IllegalStateException notUsed) {
                        // Case is closed, do nothing.
                    }
                } else if (eventType.equals(IngestManager.IngestJobEvent.COMPLETED.toString())
                        || eventType.equals(IngestManager.IngestJobEvent.CANCELLED.toString())) {
                    /**
                     * Checking for a current case is a stop gap measure until a
                     * different way of handling the closing of cases is worked
                     * out. Currently, remote events may be received for a case
                     * that is already closed.
                     */
                    try {
                        Case.getCurrentCase();
                        Accounts.this.update();
                    } catch (IllegalStateException notUsed) {
                        // Case is closed, do nothing.
                    }
                } else if (eventType.equals(Case.Events.CURRENT_CASE.toString())) {
                    // case was closed. Remove listeners so that we don't get called with a stale case handle
                    if (evt.getNewValue() == null) {
                        removeNotify();
                        skCase = null;
                    }
                }
            }
        };

        @Override
        @NbBundle.Messages({"Accounts.AccountTypeFactory.accountType.creditCards=Credit Card Numbers"})
        protected boolean createKeys(List<String> list) {
            list.add(Bundle.Accounts_AccountTypeFactory_accountType_creditCards());
            return true;
        }

        @Override
        protected Node createNodeForKey(String key) {
            return new AccountTypeNode(key);
        }

        @Override
        protected void removeNotify() {
            IngestManager.getInstance().removeIngestJobEventListener(pcl);
            IngestManager.getInstance().removeIngestModuleEventListener(pcl);
            Case.removePropertyChangeListener(pcl);
            super.removeNotify();
        }

        @Override
        protected void addNotify() {
            IngestManager.getInstance().addIngestJobEventListener(pcl);
            IngestManager.getInstance().addIngestModuleEventListener(pcl);
            Case.addPropertyChangeListener(pcl);
            super.addNotify();
            Accounts.this.update();
        }
    }

    /**
     * Node for an account type.
     *
     * NOTE: currently hard coded to work for Credit Card only
     */
    public class AccountTypeNode extends DisplayableItemNode {

        private AccountTypeNode(String accountTypeName) {
            super(Children.create(new ViewModeFactory(), true));
            super.setName(accountTypeName);
            this.setIconBaseWithExtension("org/sleuthkit/autopsy/images/credit-cards.png");   //NON-NLS
        }

        @Override
        public boolean isLeafTypeNode() {
            return false;
        }

        @Override
        public <T> T accept(DisplayableItemNodeVisitor<T> v) {
            return v.visit(this);
        }
    }

    /**
     * Enum for the children under the credit card AccountTypeNode.
     */
    private enum CreditCardViewMode {
        BY_FILE,
        BY_BIN;
    }

    /**
     * ChildFactory that makes nodes for the different account organizations (by
     * file, by BIN)
     */
    private class ViewModeFactory extends ObservingChildFactory<CreditCardViewMode> {

        @Override
        protected boolean createKeys(List<CreditCardViewMode> list) {
            list.addAll(Arrays.asList(CreditCardViewMode.values()));
            return true;
        }

        @Override
        protected Node createNodeForKey(CreditCardViewMode key) {
            switch (key) {
                case BY_BIN:
                    return new ByBINNode();
                case BY_FILE:
                    return new ByFileNode();
                default:
                    return null;
            }
        }
    }

    /**
     * Node that is the root of the "by file" accounts tree. Its children are
     * FileWithCCNNodes.
     */
    public class ByFileNode extends DisplayableItemNode implements Observer {

        private final FileWithCCNFactory fileFactory;

        private ByFileNode() {
            super(Children.LEAF);
            fileFactory = new FileWithCCNFactory();
            setChildren(Children.create(fileFactory, true));
            setName("By File");   //NON-NLS
            updateDisplayName();
            this.setIconBaseWithExtension("org/sleuthkit/autopsy/images/file-icon.png");   //NON-NLS
            Accounts.this.addObserver(this);
        }

        @NbBundle.Messages({
            "# {0} - number of children",
            "Accounts.ByFileNode.displayName=By File ({0})"})
        private void updateDisplayName() {
            ArrayList<FileWithCCN> keys = new ArrayList<>();
            fileFactory.createKeys(keys);
            setDisplayName(Bundle.Accounts_ByFileNode_displayName(keys.size()));
        }

        @Override
        public boolean isLeafTypeNode() {
            return true;
        }

        @Override
        public <T> T accept(DisplayableItemNodeVisitor<T> v) {
            return v.visit(this);
        }

        @Override
        public void update(Observable o, Object arg) {
            updateDisplayName();
        }
    }

    /**
     * Node that is the root of the "By BIN" accounts tree. Its children are
     * BINNodes.
     */
    public class ByBINNode extends DisplayableItemNode implements Observer {

        private final BINFactory binFactory;

        private ByBINNode() {
            super(Children.LEAF);
            binFactory = new BINFactory();
            setChildren(Children.create(binFactory, true));
            setName("By BIN");  //NON-NLS
            updateDisplayName();
            this.setIconBaseWithExtension("org/sleuthkit/autopsy/images/bank.png");   //NON-NLS
            Accounts.this.addObserver(this);
        }

        @NbBundle.Messages({
            "# {0} - number of children",
            "Accounts.ByBINNode.displayName=By BIN ({0})"})
        private void updateDisplayName() {
            ArrayList<BinResult> keys = new ArrayList<>();
            binFactory.createKeys(keys);
            setDisplayName(Bundle.Accounts_ByBINNode_displayName(keys.size()));
        }

        @Override
        public boolean isLeafTypeNode() {
            return false;
        }

        @Override
        public <T> T accept(DisplayableItemNodeVisitor<T> v) {
            return v.visit(this);
        }

        @Override
        public void update(Observable o, Object arg) {
            updateDisplayName();
        }
    }

    /**
     * DataModel for a child of the ByFileNode. Represents a file(chunk) and its
     * associated accounts.
     */
    @Immutable
    private static class FileWithCCN {

        private final long objID;
        private final String solrDocumentId;
        private final List<Long> artifactIDS;
        private final long hits;
        private final Set<BlackboardArtifact.ReviewStatus> statuses;

        private FileWithCCN(long objID, String solrDocID, List<Long> artifactIDS, long hits, Set<BlackboardArtifact.ReviewStatus> statuses) {
            this.objID = objID;
            this.solrDocumentId = solrDocID;
            this.artifactIDS = artifactIDS;
            this.hits = hits;
            this.statuses = statuses;
        }

        public long getObjID() {
            return objID;
        }

        public String getSolrDocmentID() {
            return solrDocumentId;
        }

        public List<Long> getArtifactIDS() {
            return artifactIDS;
        }

        public long getHits() {
            return hits;
        }

        public Set<BlackboardArtifact.ReviewStatus> getStatuses() {
            return statuses;
        }
    }

    /**
     * TODO: this was copy-pasted from timeline. Is there a single accessible
     * place it should go?
     *
     *
     * take the result of a group_concat SQLite operation and split it into a
     * set of X using the mapper to to convert from string to X
     *
     * @param <X>         the type of elements to return
     * @param groupConcat a string containing the group_concat result ( a comma
     *                    separated list)
     * @param mapper      a function from String to X
     *
     * @return a Set of X, each element mapped from one element of the original
     *         comma delimited string
     */
    static <X> List<X> unGroupConcat(String groupConcat, Function<String, X> mapper) {
        return StringUtils.isBlank(groupConcat) ? Collections.emptyList()
                : Stream.of(groupConcat.split(",")) //NON-NLS
                .map(mapper::apply)
                .collect(Collectors.toList());
    }

    /**
     * Factory for the children of the ByFiles Node.
     */
    private class FileWithCCNFactory extends ObservingChildFactory<FileWithCCN> {

        @Override
        protected boolean createKeys(List<FileWithCCN> list) {
            String query
                    = "SELECT blackboard_artifacts.obj_id," //NON-NLS
                    + "      blackboard_attributes.value_text AS solr_document_id, " //NON-NLS
                    + "      GROUP_CONCAT(blackboard_artifacts.artifact_id) AS artifact_IDs, " //NON-NLS
                    + "      COUNT( blackboard_artifacts.artifact_id) AS hits,  " //NON-NLS
                    + "      GROUP_CONCAT(blackboard_artifacts.review_status_id) AS review_status_ids "
                    + " FROM blackboard_artifacts " //NON-NLS
                    + " LEFT JOIN blackboard_attributes ON blackboard_artifacts.artifact_id = blackboard_attributes.artifact_id " //NON-NLS
                    + "                                AND blackboard_attributes.attribute_type_id = " + BlackboardAttribute.ATTRIBUTE_TYPE.TSK_SOLR_DOCUMENT_ID.getTypeID() //NON-NLS
                    + " WHERE blackboard_artifacts.artifact_type_id = " + BlackboardArtifact.ARTIFACT_TYPE.TSK_CREDIT_CARD_ACCOUNT.getTypeID() //NON-NLS
                    + getRejectedArtifactFilterClause()
                    + " GROUP BY blackboard_artifacts.obj_id, solr_document_id " //NON-NLS
                    + " ORDER BY hits DESC ";  //NON-NLS
            try (SleuthkitCase.CaseDbQuery results = skCase.executeQuery(query);
                    ResultSet rs = results.getResultSet();) {
                while (rs.next()) {
                    list.add(new FileWithCCN(
                            rs.getLong("obj_id"), //NON-NLS
                            rs.getString("solr_document_id"), //NON-NLS
                            unGroupConcat(rs.getString("artifact_IDs"), Long::valueOf), //NON-NLS
                            rs.getLong("hits"), //NON-NLS
                            new HashSet<>(unGroupConcat(rs.getString("review_status_ids"), id -> BlackboardArtifact.ReviewStatus.withID(Integer.valueOf(id))))));  //NON-NLS
                }
            } catch (TskCoreException | SQLException ex) {
                LOGGER.log(Level.SEVERE, "Error querying for files with ccn hits.", ex); //NON-NLS
                return false;
            }
            return true;
        }

        @Override
        protected Node createNodeForKey(FileWithCCN key) {
            //add all account artifacts for the file and the file itself to the lookup
            try {
                List<Object> lookupContents = new ArrayList<>();
                for (long artId : key.artifactIDS) {
                    lookupContents.add(skCase.getBlackboardArtifact(artId));
                }
                AbstractFile abstractFileById = skCase.getAbstractFileById(key.getObjID());
                lookupContents.add(abstractFileById);
                return new FileWithCCNNode(key, abstractFileById, lookupContents.toArray());
            } catch (TskCoreException ex) {
                LOGGER.log(Level.SEVERE, "Error getting content for file with ccn hits.", ex); //NON-NLS
                return null;
            }
        }

        @Override
        public void update(Observable o, Object arg) {
            refresh(true);
        }
    }

    /**
     * Node that represents a file or chunk of an unallocated space file.
     */
    public class FileWithCCNNode extends DisplayableItemNode {

        private final FileWithCCN fileKey;
        private final String fileName;

        /**
         * Constructor
         *
         * @param key            The FileWithCCN that backs this node.
         * @param content        The Content object the key represents.
         * @param lookupContents The contents of this Node's lookup. It should
         *                       contain the content object and the account
         *                       artifacts.
         */
        @NbBundle.Messages({
            "# {0} - raw file name",
            "# {1} - solr chunk id",
            "Accounts.FileWithCCNNode.unallocatedSpaceFile.displayName={0}_chunk_{1}"})
        private FileWithCCNNode(FileWithCCN key, Content content, Object[] lookupContents) {
            super(Children.LEAF, Lookups.fixed(lookupContents));
            this.fileKey = key;
            this.fileName = (key.getSolrDocmentID() == null)
                    ? content.getName()
                    : Bundle.Accounts_FileWithCCNNode_unallocatedSpaceFile_displayName(content.getName(), StringUtils.substringAfter(key.getSolrDocmentID(), "_")); //NON-NLS
            setName(fileName + key.getObjID());
            setDisplayName(fileName);
        }

        @Override
        public boolean isLeafTypeNode() {
            return true;
        }

        @Override
        public <T> T accept(DisplayableItemNodeVisitor<T> v) {
            return v.visit(this);
        }

        @Override
        @NbBundle.Messages({
            "Accounts.FileWithCCNNode.nameProperty.displayName=File",
            "Accounts.FileWithCCNNode.accountsProperty.displayName=Accounts",
            "Accounts.FileWithCCNNode.statusProperty.displayName=Status",
            "Accounts.FileWithCCNNode.noDescription=no description"})
        protected Sheet createSheet() {
            Sheet s = super.createSheet();
            Sheet.Set ss = s.get(Sheet.PROPERTIES);
            if (ss == null) {
                ss = Sheet.createPropertiesSet();
                s.put(ss);
            }

            ss.put(new NodeProperty<>(Bundle.Accounts_FileWithCCNNode_nameProperty_displayName(),
                    Bundle.Accounts_FileWithCCNNode_nameProperty_displayName(),
                    Bundle.Accounts_FileWithCCNNode_noDescription(),
                    fileName));
            ss.put(new NodeProperty<>(Bundle.Accounts_FileWithCCNNode_accountsProperty_displayName(),
                    Bundle.Accounts_FileWithCCNNode_accountsProperty_displayName(),
                    Bundle.Accounts_FileWithCCNNode_noDescription(),
                    fileKey.getHits()));
            ss.put(new NodeProperty<>(Bundle.Accounts_FileWithCCNNode_statusProperty_displayName(),
                    Bundle.Accounts_FileWithCCNNode_statusProperty_displayName(),
                    Bundle.Accounts_FileWithCCNNode_noDescription(),
                    fileKey.getStatuses().stream()
                    .map(BlackboardArtifact.ReviewStatus::getDisplayName)
                    .collect(Collectors.joining(", ")))); //NON-NLS

            return s;
        }

        @Override
        public Action[] getActions(boolean context) {
            Action[] actions = super.getActions(context);
            ArrayList<Action> arrayList = new ArrayList<>();
            arrayList.addAll(Arrays.asList(actions));
            try {
                arrayList.addAll(DataModelActionsFactory.getActions(Accounts.this.skCase.getContentById(fileKey.getObjID()), false));
            } catch (TskCoreException ex) {
                LOGGER.log(Level.SEVERE, "Error gettung content by id", ex);
            }
<<<<<<< HEAD
            arrayList.add(new ApproveAccounts(getLookup().lookupAll(BlackboardArtifact.class)));
            arrayList.add(new RejectAccounts(getLookup().lookupAll(BlackboardArtifact.class), this));
=======
            arrayList.add(approveActionInstance);
            arrayList.add(rejectActionInstance);
>>>>>>> 845aadb1
            return arrayList.toArray(new Action[arrayList.size()]);
        }
    }

    public class BINNode extends DisplayableItemNode implements Observer {

        private final BinResult bin;

        private BINNode(BinResult bin) {
            super(Children.create(new AccountFactory(bin), true));
            this.bin = bin;
            setName(getBinRangeString());
            updateDisplayName();
            this.setIconBaseWithExtension("org/sleuthkit/autopsy/images/bank.png");   //NON-NLS
            Accounts.this.addObserver(this);
        }

        @Override
        public void update(Observable o, Object arg) {
            updateDisplayName();
        }

        private void updateDisplayName() {
            setDisplayName(getBinRangeString() + " (" + bin.getCount() + ")"); //NON-NLS
        }

        private String getBinRangeString() {
            if (bin.getIINStart() == bin.getIINEnd()) {
                return Integer.toString(bin.getIINStart());
            } else {
                return bin.getIINStart() + "-" + StringUtils.difference(bin.getIINStart() + "", bin.getIINEnd() + "");
            }
        }

        @Override
        public boolean isLeafTypeNode() {
            return true;
        }

        @Override
        public <T> T accept(DisplayableItemNodeVisitor<T> v) {
            return v.visit(this);
        }

        private Sheet.Set getPropertySet(Sheet s) {
            Sheet.Set ss = s.get(Sheet.PROPERTIES);
            if (ss == null) {
                ss = Sheet.createPropertiesSet();
                s.put(ss);
            }
            return ss;
        }

        @Override
        @NbBundle.Messages({
            "Accounts.BINNode.binProperty.displayName=Bank Identifier Number",
            "Accounts.BINNode.accountsProperty.displayName=Accounts",
            "Accounts.BINNode.cardTypeProperty.displayName=Payment Card Type",
            "Accounts.BINNode.schemeProperty.displayName=Credit Card Scheme",
            "Accounts.BINNode.brandProperty.displayName=Brand",
            "Accounts.BINNode.bankProperty.displayName=Bank",
            "Accounts.BINNode.bankCityProperty.displayName=Bank City",
            "Accounts.BINNode.bankCountryProperty.displayName=Bank Country",
            "Accounts.BINNode.bankPhoneProperty.displayName=Bank Phone #",
            "Accounts.BINNode.bankURLProperty.displayName=Bank URL",
            "Accounts.BINNode.noDescription=no description"})
        protected Sheet createSheet() {
            Sheet sheet = super.createSheet();
            Sheet.Set properties = getPropertySet(sheet);

            properties.put(new NodeProperty<>(Bundle.Accounts_BINNode_binProperty_displayName(),
                    Bundle.Accounts_BINNode_binProperty_displayName(),
                    Bundle.Accounts_BINNode_noDescription(),
                    getBinRangeString()));
            properties.put(new NodeProperty<>(Bundle.Accounts_BINNode_accountsProperty_displayName(),
                    Bundle.Accounts_BINNode_accountsProperty_displayName(), Bundle.Accounts_BINNode_noDescription(),
                    bin.getCount()));

            //add optional properties if they are available
            if (bin.hasDetails()) {
                bin.getCardType().ifPresent(cardType -> properties.put(new NodeProperty<>(Bundle.Accounts_BINNode_cardTypeProperty_displayName(),
                        Bundle.Accounts_BINNode_cardTypeProperty_displayName(), Bundle.Accounts_BINNode_noDescription(),
                        cardType)));
                bin.getScheme().ifPresent(scheme -> properties.put(new NodeProperty<>(Bundle.Accounts_BINNode_schemeProperty_displayName(),
                        Bundle.Accounts_BINNode_schemeProperty_displayName(), Bundle.Accounts_BINNode_noDescription(),
                        scheme)));
                bin.getBrand().ifPresent(brand -> properties.put(new NodeProperty<>(Bundle.Accounts_BINNode_brandProperty_displayName(),
                        Bundle.Accounts_BINNode_brandProperty_displayName(), Bundle.Accounts_BINNode_noDescription(),
                        brand)));
                bin.getBankName().ifPresent(bankName -> properties.put(new NodeProperty<>(Bundle.Accounts_BINNode_bankProperty_displayName(),
                        Bundle.Accounts_BINNode_bankProperty_displayName(), Bundle.Accounts_BINNode_noDescription(),
                        bankName)));
                bin.getBankCity().ifPresent(bankCity -> properties.put(new NodeProperty<>(Bundle.Accounts_BINNode_bankCityProperty_displayName(),
                        Bundle.Accounts_BINNode_bankCityProperty_displayName(), Bundle.Accounts_BINNode_noDescription(),
                        bankCity)));
                bin.getCountry().ifPresent(country -> properties.put(new NodeProperty<>(Bundle.Accounts_BINNode_bankCountryProperty_displayName(),
                        Bundle.Accounts_BINNode_bankCountryProperty_displayName(), Bundle.Accounts_BINNode_noDescription(),
                        country)));
                bin.getBankPhoneNumber().ifPresent(phoneNumber -> properties.put(new NodeProperty<>(Bundle.Accounts_BINNode_bankPhoneProperty_displayName(),
                        Bundle.Accounts_BINNode_bankPhoneProperty_displayName(), Bundle.Accounts_BINNode_noDescription(),
                        phoneNumber)));
                bin.getBankURL().ifPresent(url -> properties.put(new NodeProperty<>(Bundle.Accounts_BINNode_bankURLProperty_displayName(),
                        Bundle.Accounts_BINNode_bankURLProperty_displayName(), Bundle.Accounts_BINNode_noDescription(),
                        url)));
            }
            return sheet;
        }
    }

    /**
     * Factory that generates the children of the ByBin node.
     */
    private class BINFactory extends ObservingChildFactory<BinResult> {

        @Override
        protected boolean createKeys(List<BinResult> list) {
            RangeMap<Integer, BinResult> ranges = TreeRangeMap.create();

            String query
                    = "SELECT SUBSTR(blackboard_attributes.value_text,1,8) AS BIN, " //NON-NLS
                    + "     COUNT(blackboard_artifacts.artifact_id) AS count " //NON-NLS
                    + " FROM blackboard_artifacts " //NON-NLS
                    + "      JOIN blackboard_attributes ON blackboard_artifacts.artifact_id = blackboard_attributes.artifact_id" //NON-NLS
                    + " WHERE blackboard_artifacts.artifact_type_id = " + BlackboardArtifact.ARTIFACT_TYPE.TSK_CREDIT_CARD_ACCOUNT.getTypeID() //NON-NLS
                    + "     AND blackboard_attributes.attribute_type_id = " + BlackboardAttribute.ATTRIBUTE_TYPE.TSK_ACCOUNT_NUMBER.getTypeID() //NON-NLS
                    + getRejectedArtifactFilterClause()
                    + " GROUP BY BIN " //NON-NLS
                    + " ORDER BY BIN "; //NON-NLS
            try (SleuthkitCase.CaseDbQuery results = skCase.executeQuery(query)) {
                ResultSet resultSet = results.getResultSet();
                while (resultSet.next()) {
                    final Integer bin = Integer.valueOf(resultSet.getString("BIN"));
                    long count = resultSet.getLong("count");

                    IINRange iinRange = (IINRange) getIINInfo(bin);
                    BinResult previousResult = ranges.get(bin);

                    if (previousResult != null) {
                        ranges.remove(Range.closed(previousResult.getIINStart(), previousResult.getIINEnd()));
                        count += previousResult.getCount();
                    }

                    if (iinRange != null) {
                        ranges.put(Range.closed(iinRange.getIINstart(), iinRange.getIINend()), new BinResult(count, iinRange));
                    } else {
                        ranges.put(Range.closed(bin, bin), new BinResult(count, bin, bin));
                    }
                }
                ranges.asMapOfRanges().values().forEach(list::add);
            } catch (TskCoreException | SQLException ex) {
                LOGGER.log(Level.SEVERE, "Error querying for BINs.", ex); //NON-NLS
                return false;
            }
            return true;
        }

        @Override
        protected Node createNodeForKey(BinResult key) {
            return new BINNode(key);
        }
    }

    /**
     * Data model item to back the BINNodes in the tree. Has the number of
     * accounts found with the BIN.
     */
    @Immutable
    static private class BinResult implements IINInfo {

        /**
         * The number of accounts with this BIN
         */
        private final long count;

        private final IINRange iinRange;
        private final int iinEnd;
        private final int iinStart;

        private BinResult(long count, @Nonnull IINRange iinRange) {
            this.count = count;
            this.iinRange = iinRange;
            iinStart = iinRange.getIINstart();
            iinEnd = iinRange.getIINend();
        }

        private BinResult(long count, int start, int end) {
            this.count = count;
            this.iinRange = null;
            iinStart = start;
            iinEnd = end;
        }

        int getIINStart() {
            return iinStart;
        }

        int getIINEnd() {
            return iinEnd;
        }

        public long getCount() {
            return count;
        }

        boolean hasDetails() {
            return iinRange != null;
        }

        @Override
        public Optional<Integer> getNumberLength() {
            return iinRange.getNumberLength();
        }

        @Override
        public Optional<String> getBankCity() {
            return iinRange.getBankCity();
        }

        @Override
        public Optional<String> getBankName() {
            return iinRange.getBankName();
        }

        @Override
        public Optional<String> getBankPhoneNumber() {
            return iinRange.getBankPhoneNumber();
        }

        @Override
        public Optional<String> getBankURL() {
            return iinRange.getBankURL();
        }

        @Override
        public Optional<String> getBrand() {
            return iinRange.getBrand();
        }

        @Override
        public Optional<String> getCardType() {
            return iinRange.getCardType();
        }

        @Override
        public Optional<String> getCountry() {
            return iinRange.getCountry();
        }

        @Override
        public Optional<String> getScheme() {
            return iinRange.getScheme();
        }
    }

    /**
     * Creates the nodes for the accounts of a given type
     */
    private class AccountFactory extends ObservingChildFactory<Long> {

        private final BinResult bin;

        private AccountFactory(BinResult bin) {
            this.bin = bin;
        }

        @Override
        protected boolean createKeys(List<Long> list) {

            String query
                    = "SELECT blackboard_artifacts.artifact_id " //NON-NLS
                    + " FROM blackboard_artifacts " //NON-NLS
                    + "      JOIN blackboard_attributes ON blackboard_artifacts.artifact_id = blackboard_attributes.artifact_id " //NON-NLS
                    + " WHERE blackboard_artifacts.artifact_type_id = " + BlackboardArtifact.ARTIFACT_TYPE.TSK_CREDIT_CARD_ACCOUNT.getTypeID() //NON-NLS
                    + "     AND blackboard_attributes.attribute_type_id = " + BlackboardAttribute.ATTRIBUTE_TYPE.TSK_ACCOUNT_NUMBER.getTypeID() //NON-NLS
                    + "     AND blackboard_attributes.value_text >= \"" + bin.getIINStart() + "\" AND  blackboard_attributes.value_text < \"" + (bin.getIINEnd() + 1) + "\"" //NON-NLS
                    + getRejectedArtifactFilterClause()
                    + " ORDER BY blackboard_attributes.value_text"; //NON-NLS
            try (SleuthkitCase.CaseDbQuery results = skCase.executeQuery(query);
                    ResultSet rs = results.getResultSet();) {
                while (rs.next()) {
                    list.add(rs.getLong("artifact_id")); //NON-NLS
                }
            } catch (TskCoreException | SQLException ex) {
                LOGGER.log(Level.SEVERE, "Error querying for account artifacts.", ex); //NON-NLS
                return false;
            }
            return true;
        }

        @Override
        protected Node createNodeForKey(Long artifactID) {
            if (skCase == null) {
                return null;
            }

            try {
                BlackboardArtifact art = skCase.getBlackboardArtifact(artifactID);
                return new AccountArtifactNode(art);
            } catch (TskCoreException ex) {
                LOGGER.log(Level.WARNING, "Error creating BlackboardArtifactNode for artifact with ID " + artifactID, ex);   //NON-NLS
                return null;
            }
        }
    }

    private class AccountArtifactNode extends BlackboardArtifactNode {

        private final BlackboardArtifact artifact;

        private AccountArtifactNode(BlackboardArtifact artifact) {
            super(artifact, "org/sleuthkit/autopsy/images/credit-card.png");   //NON-NLS
            this.artifact = artifact;
            setName("" + this.artifact.getArtifactID());
        }

        @Override
        public Action[] getActions(boolean context) {
            List<Action> actionsList = new ArrayList<>();
            actionsList.addAll(Arrays.asList(super.getActions(context)));
<<<<<<< HEAD
            actionsList.add(new ApproveAccounts(Collections.singleton(artifact)));
            actionsList.add(new RejectAccounts(Collections.singleton(artifact), this));
=======
            actionsList.add(approveActionInstance);
            actionsList.add(rejectActionInstance);
>>>>>>> 845aadb1
            return actionsList.toArray(new Action[actionsList.size()]);
        }

        @Override
        protected Sheet createSheet() {
            Sheet sheet = super.createSheet();
            Sheet.Set properties = sheet.get(Sheet.PROPERTIES);
            if (properties == null) {
                properties = Sheet.createPropertiesSet();
                sheet.put(properties);
            }
            properties.put(new NodeProperty<>(Bundle.Accounts_FileWithCCNNode_statusProperty_displayName(),
                    Bundle.Accounts_FileWithCCNNode_statusProperty_displayName(),
                    Bundle.Accounts_FileWithCCNNode_noDescription(),
                    artifact.getReviewStatus().getDisplayName()));

            return sheet;
        }
    }

    final class ToggleShowRejected extends AbstractAction {

        @NbBundle.Messages("ToggleShowRejected.name=Show Rejcted Results")
        ToggleShowRejected() {
            super(Bundle.ToggleShowRejected_name());
        }

        @Override
        public void actionPerformed(ActionEvent e) {
            showRejected = !showRejected;
            Accounts.this.update();
        }
    }

    private abstract class ReviewStatusAction extends AbstractAction {

        private final BlackboardArtifact.ReviewStatus newStatus;

        private ReviewStatusAction(String displayName, BlackboardArtifact.ReviewStatus newStatus) {
            super(displayName);
            this.newStatus = newStatus;

        }

        @Override
        public void actionPerformed(ActionEvent e) {
            Utilities.actionsGlobalContext().lookupAll(BlackboardArtifact.class).forEach(artifact -> {
                try {
                    skCase.setReviewStatus(artifact, newStatus);
                } catch (TskCoreException ex) {
                    LOGGER.log(Level.SEVERE, "Error changing artifact review status.", ex); //NON-NLS
                }
            });
            Accounts.this.update();
        }
    }

<<<<<<< HEAD
    private class RejectAccounts extends AbstractAction {

        private final Collection<? extends BlackboardArtifact> artifacts;
        private final Node target;

        RejectAccounts(Collection<? extends BlackboardArtifact> artifacts, Node target) {
            super(Bundle.RejectAccountsAction_name());
            this.artifacts = artifacts;
            this.target = target;
=======
    private class ApproveAccounts extends ReviewStatusAction {

        @NbBundle.Messages({"ApproveAccountsAction.name=Approve Accounts"})
        private ApproveAccounts() {
            super(Bundle.ApproveAccountsAction_name(), BlackboardArtifact.ReviewStatus.APPROVED);
>>>>>>> 845aadb1
        }
    }

<<<<<<< HEAD
        @Override
        public void actionPerformed(ActionEvent e) {
            try {
                for (BlackboardArtifact artifact : artifacts) {
                    skCase.setReviewStatus(artifact, BlackboardArtifact.ReviewStatus.REJECTED);
                }

                //find the node to select after the target is removed from the UI
                List<Node> siblings = Arrays.asList(target.getParentNode().getChildren().getNodes());
                if (siblings.size() <= 1) {
                    Accounts.this.update();
                } else {
                    final int indexOf = siblings.indexOf(target);

                    final Node sibling = indexOf < siblings.size() - 1 // if it is not the last in the list
                            ? siblings.get(indexOf + 1) //select the next element
                            : siblings.get(indexOf - 1);//else select the previous element
                    String nodeToSelectName = sibling.getName();
                    Accounts.this.update();

                    if (showRejected == false && siblings.size() > 1) {
                        SwingUtilities.invokeLater(() -> {
                            final DirectoryTreeTopComponent directoryTree = DirectoryTreeTopComponent.findInstance();
                            final DataResultTopComponent directoryListing = directoryTree.getDirectoryListing();
                            final Node rootNode = directoryListing.getRootNode();

                            Node child = NodeOp.findChild(rootNode, nodeToSelectName);

                            try {
                                directoryTree.getExplorerManager().setSelectedNodes(new Node[]{child.getParentNode()});
                                directoryListing.setSelectedNodes(new Node[]{child.getParentNode()});
                            } catch (PropertyVetoException ex) {
                                Exceptions.printStackTrace(ex);
                            }
                        });
                    }
                }
=======
    private class RejectAccounts extends ReviewStatusAction {
>>>>>>> 845aadb1

        @NbBundle.Messages({"RejectAccountsAction.name=Reject Accounts"})
        private RejectAccounts() {
            super(Bundle.RejectAccountsAction_name(), BlackboardArtifact.ReviewStatus.REJECTED);
        }
    }
}<|MERGE_RESOLUTION|>--- conflicted
+++ resolved
@@ -24,7 +24,6 @@
 import java.awt.event.ActionEvent;
 import java.beans.PropertyChangeEvent;
 import java.beans.PropertyChangeListener;
-import java.beans.PropertyVetoException;
 import java.io.IOException;
 import java.io.InputStreamReader;
 import java.sql.ResultSet;
@@ -48,7 +47,6 @@
 import javax.annotation.concurrent.Immutable;
 import javax.swing.AbstractAction;
 import javax.swing.Action;
-import javax.swing.SwingUtilities;
 import org.apache.commons.csv.CSVFormat;
 import org.apache.commons.csv.CSVParser;
 import org.apache.commons.csv.CSVRecord;
@@ -56,16 +54,12 @@
 import org.openide.nodes.ChildFactory;
 import org.openide.nodes.Children;
 import org.openide.nodes.Node;
-import org.openide.nodes.NodeOp;
 import org.openide.nodes.Sheet;
-import org.openide.util.Exceptions;
 import org.openide.util.NbBundle;
 import org.openide.util.Utilities;
 import org.openide.util.lookup.Lookups;
 import org.sleuthkit.autopsy.casemodule.Case;
-import org.sleuthkit.autopsy.corecomponents.DataResultTopComponent;
 import org.sleuthkit.autopsy.coreutils.MessageNotifyUtil;
-import org.sleuthkit.autopsy.directorytree.DirectoryTreeTopComponent;
 import org.sleuthkit.autopsy.ingest.IngestManager;
 import org.sleuthkit.autopsy.ingest.ModuleDataEvent;
 import org.sleuthkit.datamodel.AbstractFile;
@@ -911,13 +905,10 @@
             } catch (TskCoreException ex) {
                 LOGGER.log(Level.SEVERE, "Error gettung content by id", ex);
             }
-<<<<<<< HEAD
-            arrayList.add(new ApproveAccounts(getLookup().lookupAll(BlackboardArtifact.class)));
-            arrayList.add(new RejectAccounts(getLookup().lookupAll(BlackboardArtifact.class), this));
-=======
+
             arrayList.add(approveActionInstance);
             arrayList.add(rejectActionInstance);
->>>>>>> 845aadb1
+
             return arrayList.toArray(new Action[arrayList.size()]);
         }
     }
@@ -1237,13 +1228,10 @@
         public Action[] getActions(boolean context) {
             List<Action> actionsList = new ArrayList<>();
             actionsList.addAll(Arrays.asList(super.getActions(context)));
-<<<<<<< HEAD
-            actionsList.add(new ApproveAccounts(Collections.singleton(artifact)));
-            actionsList.add(new RejectAccounts(Collections.singleton(artifact), this));
-=======
+
             actionsList.add(approveActionInstance);
             actionsList.add(rejectActionInstance);
->>>>>>> 845aadb1
+
             return actionsList.toArray(new Action[actionsList.size()]);
         }
 
@@ -1301,71 +1289,54 @@
         }
     }
 
-<<<<<<< HEAD
-    private class RejectAccounts extends AbstractAction {
-
-        private final Collection<? extends BlackboardArtifact> artifacts;
-        private final Node target;
-
-        RejectAccounts(Collection<? extends BlackboardArtifact> artifacts, Node target) {
-            super(Bundle.RejectAccountsAction_name());
-            this.artifacts = artifacts;
-            this.target = target;
-=======
     private class ApproveAccounts extends ReviewStatusAction {
 
         @NbBundle.Messages({"ApproveAccountsAction.name=Approve Accounts"})
         private ApproveAccounts() {
             super(Bundle.ApproveAccountsAction_name(), BlackboardArtifact.ReviewStatus.APPROVED);
->>>>>>> 845aadb1
-        }
-    }
-
-<<<<<<< HEAD
-        @Override
-        public void actionPerformed(ActionEvent e) {
-            try {
-                for (BlackboardArtifact artifact : artifacts) {
-                    skCase.setReviewStatus(artifact, BlackboardArtifact.ReviewStatus.REJECTED);
-                }
-
-                //find the node to select after the target is removed from the UI
-                List<Node> siblings = Arrays.asList(target.getParentNode().getChildren().getNodes());
-                if (siblings.size() <= 1) {
-                    Accounts.this.update();
-                } else {
-                    final int indexOf = siblings.indexOf(target);
-
-                    final Node sibling = indexOf < siblings.size() - 1 // if it is not the last in the list
-                            ? siblings.get(indexOf + 1) //select the next element
-                            : siblings.get(indexOf - 1);//else select the previous element
-                    String nodeToSelectName = sibling.getName();
-                    Accounts.this.update();
-
-                    if (showRejected == false && siblings.size() > 1) {
-                        SwingUtilities.invokeLater(() -> {
-                            final DirectoryTreeTopComponent directoryTree = DirectoryTreeTopComponent.findInstance();
-                            final DataResultTopComponent directoryListing = directoryTree.getDirectoryListing();
-                            final Node rootNode = directoryListing.getRootNode();
-
-                            Node child = NodeOp.findChild(rootNode, nodeToSelectName);
-
-                            try {
-                                directoryTree.getExplorerManager().setSelectedNodes(new Node[]{child.getParentNode()});
-                                directoryListing.setSelectedNodes(new Node[]{child.getParentNode()});
-                            } catch (PropertyVetoException ex) {
-                                Exceptions.printStackTrace(ex);
-                            }
-                        });
-                    }
-                }
-=======
+        }
+    }
+
     private class RejectAccounts extends ReviewStatusAction {
->>>>>>> 845aadb1
 
         @NbBundle.Messages({"RejectAccountsAction.name=Reject Accounts"})
         private RejectAccounts() {
             super(Bundle.RejectAccountsAction_name(), BlackboardArtifact.ReviewStatus.REJECTED);
         }
+
+        @Override
+        public void actionPerformed(ActionEvent e) {
+            super.actionPerformed(e);
+//            //find the node to select after the target is removed from the UI
+//            List<Node> siblings = Arrays.asList(target.getParentNode().getChildren().getNodes());
+//            if (siblings.size() <= 1) {
+//                Accounts.this.update();
+//            } else {
+//                final int indexOf = siblings.indexOf(target);
+//
+//                final Node sibling = indexOf < siblings.size() - 1 // if it is not the last in the list
+//                        ? siblings.get(indexOf + 1) //select the next element
+//                        : siblings.get(indexOf - 1);//else select the previous element
+//                String nodeToSelectName = sibling.getName();
+//                Accounts.this.update();
+//
+//                if (showRejected == false && siblings.size() > 1) {
+//                    SwingUtilities.invokeLater(() -> {
+//                        final DirectoryTreeTopComponent directoryTree = DirectoryTreeTopComponent.findInstance();
+//                        final DataResultTopComponent directoryListing = directoryTree.getDirectoryListing();
+//                        final Node rootNode = directoryListing.getRootNode();
+//
+//                        Node child = NodeOp.findChild(rootNode, nodeToSelectName);
+//
+//                        try {
+//                            directoryTree.getExplorerManager().setSelectedNodes(new Node[]{child.getParentNode()});
+//                            directoryListing.setSelectedNodes(new Node[]{child.getParentNode()});
+//                        } catch (PropertyVetoException ex) {
+//                            Exceptions.printStackTrace(ex);
+//                        }
+//                    });
+//                }
+//            }
+        }
     }
 }