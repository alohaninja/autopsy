--- conflicted
+++ resolved
@@ -192,24 +192,15 @@
 
     /**
      * Gets the title of this tabular result viewer.
-<<<<<<< HEAD
      *
      * @return title of tab.
-=======
-     * @return 
->>>>>>> 8bd9f76f
      */
     @Override
     @NbBundle.Messages("DataResultViewerTable.title=Table")
     public String getTitle() {
         return title;
     }
-<<<<<<< HEAD
-
-=======
-   
-    
->>>>>>> 8bd9f76f
+
     /**
      * Indicates whether a given node is supported as a root node for this
      * tabular viewer.
