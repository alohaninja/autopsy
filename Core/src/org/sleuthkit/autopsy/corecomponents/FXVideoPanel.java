--- conflicted
+++ resolved
@@ -18,10 +18,6 @@
  */
 package org.sleuthkit.autopsy.corecomponents;
 
-<<<<<<< HEAD
-import java.awt.Component;
-=======
->>>>>>> c76e33ce
 import java.awt.Dimension;
 import java.io.IOException;
 import java.nio.file.Paths;
@@ -44,7 +40,6 @@
 import javafx.scene.control.Slider;
 import javafx.scene.control.Tooltip;
 import javafx.scene.layout.BorderPane;
-import static javafx.scene.layout.BorderPane.setAlignment;
 import javafx.scene.layout.HBox;
 import javafx.scene.layout.Priority;
 import javafx.scene.layout.VBox;
@@ -108,21 +103,6 @@
     public JPanel getVideoPanel() {
         return this;
     }
-<<<<<<< HEAD
-
-    private void customizeComponents() {
-        SwingUtilities.invokeLater(new Runnable() {
-            @Override
-            public void run() {
-                videoPanel.removeAll();
-                videoPanel.setLayout(new BoxLayout(videoPanel, BoxLayout.Y_AXIS));
-                videoPanel.setVisible(true);
-                
-                Platform.runLater(new Runnable() {
-                    @Override
-                    public void run() {
-                        setupFx();
-=======
     
     private void setupFx() {
         Platform.runLater(new Runnable() {
@@ -137,7 +117,6 @@
                     @Override
                     public void run() {
                         add(videoComponent);
->>>>>>> c76e33ce
                     }
                 });
             }
@@ -179,25 +158,6 @@
         mediaPane.setFit(dims);
     }
     
-<<<<<<< HEAD
-    synchronized void setupFx() {
-        if(!fxInited) {
-            return;
-        }
-        videoComponent = new JFXPanel();
-        mediaPane = new MediaPane();
-        Scene fxScene = new Scene(mediaPane);
-        videoComponent.setScene(fxScene);
-        
-        SwingUtilities.invokeLater(new Runnable() {
-            @Override
-            public void run() {
-                videoPanel.add(videoComponent);
-            }
-        });
-    }
-=======
->>>>>>> c76e33ce
     
     
     @Override
@@ -237,42 +197,13 @@
     // <editor-fold defaultstate="collapsed" desc="Generated Code">//GEN-BEGIN:initComponents
     private void initComponents() {
 
-<<<<<<< HEAD
-        videoPanel = new javax.swing.JPanel();
-
-        javax.swing.GroupLayout videoPanelLayout = new javax.swing.GroupLayout(videoPanel);
-        videoPanel.setLayout(videoPanelLayout);
-        videoPanelLayout.setHorizontalGroup(
-            videoPanelLayout.createParallelGroup(javax.swing.GroupLayout.Alignment.LEADING)
-            .addGap(0, 400, Short.MAX_VALUE)
-        );
-        videoPanelLayout.setVerticalGroup(
-            videoPanelLayout.createParallelGroup(javax.swing.GroupLayout.Alignment.LEADING)
-            .addGap(0, 300, Short.MAX_VALUE)
-        );
-
-        javax.swing.GroupLayout layout = new javax.swing.GroupLayout(this);
-        this.setLayout(layout);
-        layout.setHorizontalGroup(
-            layout.createParallelGroup(javax.swing.GroupLayout.Alignment.LEADING)
-            .addComponent(videoPanel, javax.swing.GroupLayout.DEFAULT_SIZE, javax.swing.GroupLayout.DEFAULT_SIZE, Short.MAX_VALUE)
-        );
-        layout.setVerticalGroup(
-            layout.createParallelGroup(javax.swing.GroupLayout.Alignment.LEADING)
-            .addComponent(videoPanel, javax.swing.GroupLayout.DEFAULT_SIZE, javax.swing.GroupLayout.DEFAULT_SIZE, Short.MAX_VALUE)
-        );
-    }// </editor-fold>//GEN-END:initComponents
-    // Variables declaration - do not modify//GEN-BEGIN:variables
-    private javax.swing.JPanel videoPanel;
-=======
         setBackground(new java.awt.Color(0, 0, 0));
         setLayout(new javax.swing.BoxLayout(this, javax.swing.BoxLayout.LINE_AXIS));
     }// </editor-fold>//GEN-END:initComponents
     // Variables declaration - do not modify//GEN-BEGIN:variables
->>>>>>> c76e33ce
     // End of variables declaration//GEN-END:variables
 
-        @Override
+    @Override
     public boolean isInited() {
         return fxInited;
     }
@@ -378,11 +309,8 @@
         /** The container for the media video output. **/
         private HBox mediaViewPane;
         
-<<<<<<< HEAD
-=======
         private VBox controlPanel;
         
->>>>>>> c76e33ce
         private Slider progressSlider;
         private Button pauseButton;
         private Button stopButton;
@@ -393,16 +321,6 @@
         private int totalSeconds;
         private String durationFormat = "%02d:%02d:%02d/%02d:%02d:%02d  ";
         
-<<<<<<< HEAD
-        /** The Listener for MediaPlayer.onReady(). **/
-        private final MediaPane.ReadyListener READY_LISTENER = new MediaPane.ReadyListener();
-        
-        /** The Listener for MediaPlayer.onEndOfMedia(). **/
-        private final MediaPane.EndOfMediaListener END_LISTENER = new MediaPane.EndOfMediaListener();
-        
-        /** The Listener for the CurrentTime property of the MediaPlayer. **/
-        private final MediaPane.TimeListener TIME_LISTENER = new MediaPane.TimeListener();
-=======
         /** The EventHandler for MediaPlayer.onReady(). **/
         private final ReadyListener READY_LISTENER = new ReadyListener();
         
@@ -432,7 +350,6 @@
         
         /** CSS-formatted skin for stopButton. **/
         private static final String STOP_STYLE = "-fx-text-fill: red; -fx-font-weight: bold;";
->>>>>>> c76e33ce
         
         public MediaPane() {
             // Video Display
@@ -473,56 +390,15 @@
             controlPanel.getChildren().add(infoLabel);
             setBottom(controlPanel);
             setProgressActionListeners();
-            disableControls(true);
-        }
-        
-        /**
-<<<<<<< HEAD
-         * Setup the MediaPane for media playback.
-=======
+        }
+        
+        /**
          * Setup the MediaPane for media playback. Run on the JavaFx Thread.
          * 
->>>>>>> c76e33ce
          * 
          * @param mediaUri the URI of the media
          */
         public void prepareMedia(String mediaUri) {
-<<<<<<< HEAD
-            disableControls(true);
-            mediaPlayer = createMediaPlayer(mediaUri);
-            mediaView.setMediaPlayer(mediaPlayer);
-            disableControls(false);
-        }
-        
-        /**
-         * Reset this MediaPane.
-         * 
-         */
-        public void reset() {
-            if (mediaPlayer != null) {
-                if (mediaPlayer.getStatus() == MediaPlayer.Status.PLAYING ) {
-                    mediaPlayer.stop();
-                }
-                mediaPlayer = null;
-            }
-            setInfoLabelText("");
-            disableControls(true);
-        }
-        
-        /**
-         * Set the Information Label of this MediaPane.
-         * 
-         * @param text
-         */
-        public void setInfoLabelText(final String text) {
-            Platform.runLater(new Runnable() {
-                @Override
-                public void run() {
-                    infoLabel.setText(text);
-                }
-            });
-        }
-=======
             mediaPlayer = createMediaPlayer(mediaUri);
             mediaView.setMediaPlayer(mediaPlayer);
         }
@@ -572,7 +448,6 @@
                 }
             });
         } 
->>>>>>> c76e33ce
         
         /**
          * Set the action listeners for the pause button and progress slider.
@@ -593,20 +468,11 @@
                         case PAUSED:
                         case STOPPED:
                             mediaPlayer.play();
-                            if(mediaPlayer.getStatus() == Status.PAUSED) {
-                                mediaPlayer.stop();
-                                setInfoLabelText("Playback error. File may be corrupted.");
-                            }
                             break;
                         default:
                             logger.log(Level.INFO, "MediaPlayer in unexpected state: " + status.toString());
                             // If the MediaPlayer is in an unexpected state, stop playback.
-<<<<<<< HEAD
-                            pauseButton.setText("►");
-                            mediaPlayer.pause();
-=======
                             mediaPlayer.stop();
->>>>>>> c76e33ce
                             setInfoLabelText("Playback error.");
                             break;
                     }
@@ -631,21 +497,6 @@
         }
         
         /**
-<<<<<<< HEAD
-         * Toggle the availability of the progress slider and pause button.
-         * 
-         * @param disable <code>true</code> to disable controls
-         *                 <code>false</code> to enable controls
-         */
-        private void disableControls(final boolean disable) {
-            Platform.runLater(new Runnable() {
-                @Override
-                public void run() {
-                    pauseButton.setDisable(disable);
-                    progressSlider.setDisable(disable);
-                }
-            });
-=======
          * Reset the progress label and slider to zero.
          */
         private void resetProgress() {
@@ -654,7 +505,6 @@
             totalSeconds = 0;
             progressSlider.setValue(0.0);
             updateTime(Duration.ZERO);
->>>>>>> c76e33ce
         }
         
         /**
@@ -673,12 +523,9 @@
             MediaPlayerBuilder mediaPlayerBuilder = MediaPlayerBuilder.create();
             mediaPlayerBuilder.media(media);
             mediaPlayerBuilder.onReady(READY_LISTENER);
-<<<<<<< HEAD
-=======
             mediaPlayerBuilder.onPaused(NOT_PLAY_LISTENER);
             mediaPlayerBuilder.onStopped(NOT_PLAY_LISTENER);
             mediaPlayerBuilder.onPlaying(PLAY_LISTENER);
->>>>>>> c76e33ce
             mediaPlayerBuilder.onEndOfMedia(END_LISTENER);
             
             MediaPlayer player = mediaPlayerBuilder.build();
@@ -790,22 +637,14 @@
                 Duration beginning = mediaPlayer.getStartTime();
                 mediaPlayer.stop();
                 mediaPlayer.pause();
-<<<<<<< HEAD
-                pauseButton.setText("►");
-=======
                 pauseButton.setText(PLAY_TEXT);
->>>>>>> c76e33ce
                 updateSlider(beginning);
                 updateTime(beginning);
             } 
         }
         
         /**
-<<<<<<< HEAD
-         * Responds changes in the MediaPlayer currentTime property.
-=======
          * Responds to changes in the MediaPlayer currentTime property.
->>>>>>> c76e33ce
          * 
          * Updates the progress slider and label with the current Time.
          */
@@ -816,8 +655,6 @@
                 updateTime(newValue);
             }
         }
-<<<<<<< HEAD
-=======
         
         /**
          * Triggered when MediaPlayer State changes to PAUSED or Stopped.
@@ -840,7 +677,6 @@
                 pauseButton.setStyle(PAUSE_STYLE);
             }
         }
->>>>>>> c76e33ce
     }
     
     /**
@@ -958,5 +794,4 @@
 //            return frames;
 //        }
 //    }
-
 }