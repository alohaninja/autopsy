/*
 * Autopsy Forensic Browser
 *
 * Copyright 2013-2014 Basis Technology Corp.
 * Contact: carrier <at> sleuthkit <dot> org
 *
 * Licensed under the Apache License, Version 2.0 (the "License");
 * you may not use this file except in compliance with the License.
 * You may obtain a copy of the License at
 *
 *     http://www.apache.org/licenses/LICENSE-2.0
 *
 * Unless required by applicable law or agreed to in writing, software
 * distributed under the License is distributed on an "AS IS" BASIS,
 * WITHOUT WARRANTIES OR CONDITIONS OF ANY KIND, either express or implied.
 * See the License for the specific language governing permissions and
 * limitations under the License.
 */
package org.sleuthkit.autopsy.corecomponents;

import java.text.NumberFormat;
import javax.swing.DefaultComboBoxModel;
import javax.swing.JFormattedTextField;
import org.openide.util.NbBundle;
import org.sleuthkit.autopsy.core.UserPreferences;

/**
 * Options panel that allow users to set application preferences.
 */
final class AutopsyOptionsPanel extends javax.swing.JPanel {

    AutopsyOptionsPanel(AutopsyOptionsPanelController controller) {
        initComponents();
        int availableProcessors = Runtime.getRuntime().availableProcessors();
        Integer fileIngestThreadCountChoices[];
        int recommendedFileIngestThreadCount;
        if (availableProcessors >= 16) {
            fileIngestThreadCountChoices = new Integer[]{1, 2, 4, 6, 8, 12, 16};
            if (availableProcessors >= 18) {
                recommendedFileIngestThreadCount = 16;
            } else {
                recommendedFileIngestThreadCount = 12;
            }
        } else if (availableProcessors >= 12 && availableProcessors <= 15) {
            fileIngestThreadCountChoices = new Integer[]{1, 2, 4, 6, 8, 12};
            if (availableProcessors >= 14) {
                recommendedFileIngestThreadCount = 12;
            } else {
                recommendedFileIngestThreadCount = 8;
            }
        } else if (availableProcessors >= 8 && availableProcessors <= 11) {
            fileIngestThreadCountChoices = new Integer[]{1, 2, 4, 6, 8};
            if (availableProcessors >= 10) {
                recommendedFileIngestThreadCount = 8;
            } else {
                recommendedFileIngestThreadCount = 6;
            }
        } else if (availableProcessors >= 6 && availableProcessors <= 7) {
            fileIngestThreadCountChoices = new Integer[]{1, 2, 4, 6};
            recommendedFileIngestThreadCount = 4;
        } else if (availableProcessors >= 4 && availableProcessors <= 5) {
            fileIngestThreadCountChoices = new Integer[]{1, 2, 4};
            recommendedFileIngestThreadCount = 2;
        } else if (availableProcessors >= 2 && availableProcessors <= 3) {
            fileIngestThreadCountChoices = new Integer[]{1, 2};
            recommendedFileIngestThreadCount = 1;
        } else {
            fileIngestThreadCountChoices = new Integer[]{1};
            recommendedFileIngestThreadCount = 1;
        }
        numberOfFileIngestThreadsComboBox.setModel(new DefaultComboBoxModel<>(fileIngestThreadCountChoices));
        restartRequiredLabel.setText(NbBundle.getMessage(AutopsyOptionsPanel.class, "AutopsyOptionsPanel.restartRequiredLabel.text", recommendedFileIngestThreadCount));
        // TODO listen to changes in form fields and call controller.changed()
    }

    void load() {
        boolean keepPreferredViewer = UserPreferences.keepPreferredContentViewer();
        keepCurrentViewerRB.setSelected(keepPreferredViewer);
        useBestViewerRB.setSelected(!keepPreferredViewer);
        dataSourcesHideKnownCB.setSelected(UserPreferences.hideKnownFilesInDataSourcesTree());
        viewsHideKnownCB.setSelected(UserPreferences.hideKnownFilesInViewsTree());
        boolean useLocalTime = UserPreferences.displayTimesInLocalTime();
        useLocalTimeRB.setSelected(useLocalTime);
        useGMTTimeRB.setSelected(!useLocalTime);
        numberOfFileIngestThreadsComboBox.setSelectedItem(UserPreferences.numberOfFileIngestThreads());
<<<<<<< HEAD

        if (UserPreferences.getIsTimeOutEnabled()) {
            // user specified time out
            jCheckBoxEnableProcTimeout.setSelected(true);
            jFormattedTextFieldProcTimeOutHrs.setEditable(true);
            int timeOutHrs = UserPreferences.getProcessTimeOutHrs();
            jFormattedTextFieldProcTimeOutHrs.setValue((long) timeOutHrs);
        } else {
            // never time out
            jCheckBoxEnableProcTimeout.setSelected(false);
            jFormattedTextFieldProcTimeOutHrs.setEditable(false);
            int timeOutHrs = UserPreferences.getProcessTimeOutHrs();
            jFormattedTextFieldProcTimeOutHrs.setValue((long) timeOutHrs);
        }
=======
>>>>>>> c517eb4e
    }

    void store() {
        UserPreferences.setKeepPreferredContentViewer(keepCurrentViewerRB.isSelected());
        UserPreferences.setHideKnownFilesInDataSourcesTree(dataSourcesHideKnownCB.isSelected());
        UserPreferences.setHideKnownFilesInViewsTree(viewsHideKnownCB.isSelected());
        UserPreferences.setDisplayTimesInLocalTime(useLocalTimeRB.isSelected());
        UserPreferences.setNumberOfFileIngestThreads((Integer) numberOfFileIngestThreadsComboBox.getSelectedItem());

        UserPreferences.setIsTimeOutEnabled(jCheckBoxEnableProcTimeout.isSelected());
        if (jCheckBoxEnableProcTimeout.isSelected()) {
            // only store time out if it is enabled
            long timeOutHrs = (long) jFormattedTextFieldProcTimeOutHrs.getValue();
            UserPreferences.setProcessTimeOutHrs((int) timeOutHrs);
        }
    }

    boolean valid() {
        return true;
    }

    /**
     * This method is called from within the constructor to initialize the form.
     * WARNING: Do NOT modify this code. The content of this method is always
     * regenerated by the Form Editor.
     */
    // <editor-fold defaultstate="collapsed" desc="Generated Code">//GEN-BEGIN:initComponents
    private void initComponents() {

        buttonGroup1 = new javax.swing.ButtonGroup();
        buttonGroup3 = new javax.swing.ButtonGroup();
        useBestViewerRB = new javax.swing.JRadioButton();
        keepCurrentViewerRB = new javax.swing.JRadioButton();
        jLabelSelectFile = new javax.swing.JLabel();
        jLabelTimeDisplay = new javax.swing.JLabel();
        useLocalTimeRB = new javax.swing.JRadioButton();
        useGMTTimeRB = new javax.swing.JRadioButton();
        jLabelHideKnownFiles = new javax.swing.JLabel();
        dataSourcesHideKnownCB = new javax.swing.JCheckBox();
        viewsHideKnownCB = new javax.swing.JCheckBox();
        jLabelNumThreads = new javax.swing.JLabel();
        numberOfFileIngestThreadsComboBox = new javax.swing.JComboBox<Integer>();
        restartRequiredLabel = new javax.swing.JLabel();
        jLabelSetProcessTimeOut = new javax.swing.JLabel();
        jCheckBoxEnableProcTimeout = new javax.swing.JCheckBox();
        jLabelProcessTimeOutUnits = new javax.swing.JLabel();
        jFormattedTextFieldProcTimeOutHrs = new JFormattedTextField(NumberFormat.getIntegerInstance());

        buttonGroup1.add(useBestViewerRB);
        useBestViewerRB.setSelected(true);
        org.openide.awt.Mnemonics.setLocalizedText(useBestViewerRB, org.openide.util.NbBundle.getMessage(AutopsyOptionsPanel.class, "AutopsyOptionsPanel.useBestViewerRB.text")); // NOI18N
        useBestViewerRB.setToolTipText(org.openide.util.NbBundle.getMessage(AutopsyOptionsPanel.class, "AutopsyOptionsPanel.useBestViewerRB.toolTipText")); // NOI18N

        buttonGroup1.add(keepCurrentViewerRB);
        org.openide.awt.Mnemonics.setLocalizedText(keepCurrentViewerRB, org.openide.util.NbBundle.getMessage(AutopsyOptionsPanel.class, "AutopsyOptionsPanel.keepCurrentViewerRB.text")); // NOI18N
        keepCurrentViewerRB.setToolTipText(org.openide.util.NbBundle.getMessage(AutopsyOptionsPanel.class, "AutopsyOptionsPanel.keepCurrentViewerRB.toolTipText")); // NOI18N

        org.openide.awt.Mnemonics.setLocalizedText(jLabelSelectFile, org.openide.util.NbBundle.getMessage(AutopsyOptionsPanel.class, "AutopsyOptionsPanel.jLabelSelectFile.text")); // NOI18N

        org.openide.awt.Mnemonics.setLocalizedText(jLabelTimeDisplay, org.openide.util.NbBundle.getMessage(AutopsyOptionsPanel.class, "AutopsyOptionsPanel.jLabelTimeDisplay.text")); // NOI18N

        buttonGroup3.add(useLocalTimeRB);
        useLocalTimeRB.setSelected(true);
        org.openide.awt.Mnemonics.setLocalizedText(useLocalTimeRB, org.openide.util.NbBundle.getMessage(AutopsyOptionsPanel.class, "AutopsyOptionsPanel.useLocalTimeRB.text")); // NOI18N

        buttonGroup3.add(useGMTTimeRB);
        org.openide.awt.Mnemonics.setLocalizedText(useGMTTimeRB, org.openide.util.NbBundle.getMessage(AutopsyOptionsPanel.class, "AutopsyOptionsPanel.useGMTTimeRB.text")); // NOI18N

        org.openide.awt.Mnemonics.setLocalizedText(jLabelHideKnownFiles, org.openide.util.NbBundle.getMessage(AutopsyOptionsPanel.class, "AutopsyOptionsPanel.jLabelHideKnownFiles.text")); // NOI18N

        org.openide.awt.Mnemonics.setLocalizedText(dataSourcesHideKnownCB, org.openide.util.NbBundle.getMessage(AutopsyOptionsPanel.class, "AutopsyOptionsPanel.dataSourcesHideKnownCB.text")); // NOI18N

        org.openide.awt.Mnemonics.setLocalizedText(viewsHideKnownCB, org.openide.util.NbBundle.getMessage(AutopsyOptionsPanel.class, "AutopsyOptionsPanel.viewsHideKnownCB.text")); // NOI18N

        org.openide.awt.Mnemonics.setLocalizedText(jLabelNumThreads, org.openide.util.NbBundle.getMessage(AutopsyOptionsPanel.class, "AutopsyOptionsPanel.jLabelNumThreads.text")); // NOI18N

        restartRequiredLabel.setIcon(new javax.swing.ImageIcon(getClass().getResource("/org/sleuthkit/autopsy/corecomponents/warning16.png"))); // NOI18N
        org.openide.awt.Mnemonics.setLocalizedText(restartRequiredLabel, org.openide.util.NbBundle.getMessage(AutopsyOptionsPanel.class, "AutopsyOptionsPanel.restartRequiredLabel.text")); // NOI18N

        org.openide.awt.Mnemonics.setLocalizedText(jLabelSetProcessTimeOut, org.openide.util.NbBundle.getMessage(AutopsyOptionsPanel.class, "AutopsyOptionsPanel.jLabelSetProcessTimeOut.text")); // NOI18N

        org.openide.awt.Mnemonics.setLocalizedText(jCheckBoxEnableProcTimeout, org.openide.util.NbBundle.getMessage(AutopsyOptionsPanel.class, "AutopsyOptionsPanel.jCheckBoxEnableProcTimeout.text")); // NOI18N
        jCheckBoxEnableProcTimeout.addActionListener(new java.awt.event.ActionListener() {
            public void actionPerformed(java.awt.event.ActionEvent evt) {
                jCheckBoxEnableProcTimeoutActionPerformed(evt);
            }
        });

        org.openide.awt.Mnemonics.setLocalizedText(jLabelProcessTimeOutUnits, org.openide.util.NbBundle.getMessage(AutopsyOptionsPanel.class, "AutopsyOptionsPanel.jLabelProcessTimeOutUnits.text")); // NOI18N

        jFormattedTextFieldProcTimeOutHrs.setText(org.openide.util.NbBundle.getMessage(AutopsyOptionsPanel.class, "AutopsyOptionsPanel.jFormattedTextFieldProcTimeOutHrs.text")); // NOI18N

        javax.swing.GroupLayout layout = new javax.swing.GroupLayout(this);
        this.setLayout(layout);
        layout.setHorizontalGroup(
            layout.createParallelGroup(javax.swing.GroupLayout.Alignment.LEADING)
            .addGroup(layout.createSequentialGroup()
                .addContainerGap()
                .addGroup(layout.createParallelGroup(javax.swing.GroupLayout.Alignment.LEADING)
                    .addGroup(layout.createSequentialGroup()
                        .addGap(10, 10, 10)
                        .addGroup(layout.createParallelGroup(javax.swing.GroupLayout.Alignment.LEADING)
                            .addComponent(keepCurrentViewerRB)
                            .addComponent(useBestViewerRB)
                            .addComponent(dataSourcesHideKnownCB)
                            .addComponent(viewsHideKnownCB)
                            .addGroup(layout.createSequentialGroup()
                                .addComponent(numberOfFileIngestThreadsComboBox, javax.swing.GroupLayout.PREFERRED_SIZE, javax.swing.GroupLayout.DEFAULT_SIZE, javax.swing.GroupLayout.PREFERRED_SIZE)
                                .addGap(18, 18, 18)
                                .addComponent(restartRequiredLabel, javax.swing.GroupLayout.DEFAULT_SIZE, javax.swing.GroupLayout.DEFAULT_SIZE, Short.MAX_VALUE)
                                .addContainerGap())))
                    .addGroup(layout.createSequentialGroup()
                        .addGroup(layout.createParallelGroup(javax.swing.GroupLayout.Alignment.LEADING)
                            .addComponent(jLabelHideKnownFiles)
                            .addComponent(jLabelTimeDisplay)
                            .addGroup(layout.createSequentialGroup()
                                .addGap(10, 10, 10)
                                .addGroup(layout.createParallelGroup(javax.swing.GroupLayout.Alignment.LEADING)
                                    .addComponent(useLocalTimeRB)
                                    .addComponent(useGMTTimeRB)))
                            .addComponent(jLabelSelectFile)
                            .addComponent(jLabelNumThreads))
                        .addContainerGap(javax.swing.GroupLayout.DEFAULT_SIZE, Short.MAX_VALUE))
                    .addGroup(layout.createSequentialGroup()
                        .addGroup(layout.createParallelGroup(javax.swing.GroupLayout.Alignment.LEADING)
                            .addGroup(layout.createSequentialGroup()
                                .addGap(10, 10, 10)
                                .addComponent(jCheckBoxEnableProcTimeout)
                                .addPreferredGap(javax.swing.LayoutStyle.ComponentPlacement.RELATED)
                                .addComponent(jFormattedTextFieldProcTimeOutHrs, javax.swing.GroupLayout.PREFERRED_SIZE, 27, javax.swing.GroupLayout.PREFERRED_SIZE)
                                .addPreferredGap(javax.swing.LayoutStyle.ComponentPlacement.RELATED)
                                .addComponent(jLabelProcessTimeOutUnits))
                            .addComponent(jLabelSetProcessTimeOut))
                        .addGap(0, 0, Short.MAX_VALUE))))
        );
        layout.setVerticalGroup(
            layout.createParallelGroup(javax.swing.GroupLayout.Alignment.LEADING)
            .addGroup(layout.createSequentialGroup()
                .addComponent(jLabelSelectFile)
                .addPreferredGap(javax.swing.LayoutStyle.ComponentPlacement.RELATED)
                .addComponent(useBestViewerRB)
                .addPreferredGap(javax.swing.LayoutStyle.ComponentPlacement.RELATED)
                .addComponent(keepCurrentViewerRB)
                .addPreferredGap(javax.swing.LayoutStyle.ComponentPlacement.UNRELATED)
                .addComponent(jLabelHideKnownFiles)
                .addPreferredGap(javax.swing.LayoutStyle.ComponentPlacement.RELATED)
                .addComponent(dataSourcesHideKnownCB)
                .addPreferredGap(javax.swing.LayoutStyle.ComponentPlacement.RELATED)
                .addComponent(viewsHideKnownCB)
                .addPreferredGap(javax.swing.LayoutStyle.ComponentPlacement.UNRELATED)
                .addComponent(jLabelTimeDisplay)
                .addPreferredGap(javax.swing.LayoutStyle.ComponentPlacement.RELATED)
                .addComponent(useLocalTimeRB)
                .addPreferredGap(javax.swing.LayoutStyle.ComponentPlacement.RELATED)
                .addComponent(useGMTTimeRB)
                .addPreferredGap(javax.swing.LayoutStyle.ComponentPlacement.UNRELATED)
                .addComponent(jLabelNumThreads)
                .addPreferredGap(javax.swing.LayoutStyle.ComponentPlacement.RELATED)
                .addGroup(layout.createParallelGroup(javax.swing.GroupLayout.Alignment.BASELINE)
                    .addComponent(numberOfFileIngestThreadsComboBox, javax.swing.GroupLayout.PREFERRED_SIZE, javax.swing.GroupLayout.DEFAULT_SIZE, javax.swing.GroupLayout.PREFERRED_SIZE)
                    .addComponent(restartRequiredLabel))
                .addPreferredGap(javax.swing.LayoutStyle.ComponentPlacement.UNRELATED)
                .addComponent(jLabelSetProcessTimeOut)
                .addPreferredGap(javax.swing.LayoutStyle.ComponentPlacement.RELATED)
                .addGroup(layout.createParallelGroup(javax.swing.GroupLayout.Alignment.LEADING)
                    .addComponent(jCheckBoxEnableProcTimeout)
                    .addGroup(layout.createParallelGroup(javax.swing.GroupLayout.Alignment.BASELINE)
                        .addComponent(jFormattedTextFieldProcTimeOutHrs, javax.swing.GroupLayout.PREFERRED_SIZE, javax.swing.GroupLayout.DEFAULT_SIZE, javax.swing.GroupLayout.PREFERRED_SIZE)
                        .addComponent(jLabelProcessTimeOutUnits)))
                .addContainerGap(103, Short.MAX_VALUE))
        );
    }// </editor-fold>//GEN-END:initComponents

    private void jCheckBoxEnableProcTimeoutActionPerformed(java.awt.event.ActionEvent evt) {//GEN-FIRST:event_jCheckBoxEnableProcTimeoutActionPerformed
        jFormattedTextFieldProcTimeOutHrs.setEditable(jCheckBoxEnableProcTimeout.isSelected());
    }//GEN-LAST:event_jCheckBoxEnableProcTimeoutActionPerformed

    // Variables declaration - do not modify//GEN-BEGIN:variables
    private javax.swing.ButtonGroup buttonGroup1;
    private javax.swing.ButtonGroup buttonGroup3;
    private javax.swing.JCheckBox dataSourcesHideKnownCB;
    private javax.swing.JCheckBox jCheckBoxEnableProcTimeout;
    private javax.swing.JFormattedTextField jFormattedTextFieldProcTimeOutHrs;
    private javax.swing.JLabel jLabelHideKnownFiles;
    private javax.swing.JLabel jLabelNumThreads;
    private javax.swing.JLabel jLabelProcessTimeOutUnits;
    private javax.swing.JLabel jLabelSelectFile;
    private javax.swing.JLabel jLabelSetProcessTimeOut;
    private javax.swing.JLabel jLabelTimeDisplay;
    private javax.swing.JRadioButton keepCurrentViewerRB;
    private javax.swing.JComboBox<Integer> numberOfFileIngestThreadsComboBox;
    private javax.swing.JLabel restartRequiredLabel;
    private javax.swing.JRadioButton useBestViewerRB;
    private javax.swing.JRadioButton useGMTTimeRB;
    private javax.swing.JRadioButton useLocalTimeRB;
    private javax.swing.JCheckBox viewsHideKnownCB;
    // End of variables declaration//GEN-END:variables
}<|MERGE_RESOLUTION|>--- conflicted
+++ resolved
@@ -83,8 +83,6 @@
         useLocalTimeRB.setSelected(useLocalTime);
         useGMTTimeRB.setSelected(!useLocalTime);
         numberOfFileIngestThreadsComboBox.setSelectedItem(UserPreferences.numberOfFileIngestThreads());
-<<<<<<< HEAD
-
         if (UserPreferences.getIsTimeOutEnabled()) {
             // user specified time out
             jCheckBoxEnableProcTimeout.setSelected(true);
@@ -98,8 +96,6 @@
             int timeOutHrs = UserPreferences.getProcessTimeOutHrs();
             jFormattedTextFieldProcTimeOutHrs.setValue((long) timeOutHrs);
         }
-=======
->>>>>>> c517eb4e
     }
 
     void store() {
