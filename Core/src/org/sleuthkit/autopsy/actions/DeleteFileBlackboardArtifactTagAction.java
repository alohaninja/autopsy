/*
 * Autopsy Forensic Browser
 *
 * Copyright 2017-2018 Basis Technology Corp.
 * Contact: carrier <at> sleuthkit <dot> org
 *
 * Licensed under the Apache License, Version 2.0 (the "License");
 * you may not use this file except in compliance with the License.
 * You may obtain a copy of the License at
 *
 *     http://www.apache.org/licenses/LICENSE-2.0
 *
 * Unless required by applicable law or agreed to in writing, software
 * distributed under the License is distributed on an "AS IS" BASIS,
 * WITHOUT WARRANTIES OR CONDITIONS OF ANY KIND, either express or implied.
 * See the License for the specific language governing permissions and
 * limitations under the License.
 */
package org.sleuthkit.autopsy.actions;

import java.awt.event.ActionEvent;
import java.util.Collection;
import java.util.HashSet;
import java.util.List;
import java.util.Map;
import java.util.TreeMap;
import java.util.concurrent.ExecutionException;
import java.util.logging.Level;
import javafx.application.Platform;
import javafx.scene.control.Alert;
import javax.swing.AbstractAction;
import javax.swing.JMenu;
import javax.swing.JMenuItem;
import javax.swing.SwingWorker;
import org.openide.util.NbBundle;
import org.openide.util.Utilities;
import org.openide.util.actions.Presenter;
import org.sleuthkit.autopsy.casemodule.Case;
import org.sleuthkit.autopsy.casemodule.services.TagsManager;
import org.sleuthkit.autopsy.coreutils.Logger;
import org.sleuthkit.datamodel.BlackboardArtifact;
import org.sleuthkit.datamodel.BlackboardArtifactTag;
import org.sleuthkit.datamodel.Content;
import org.sleuthkit.datamodel.TagName;
import org.sleuthkit.datamodel.TskCoreException;
import org.sleuthkit.datamodel.TskData;

/**
 * Instances of this Action allow users to delete tags applied to blackboard
 * artifacts.
 */
@NbBundle.Messages({
    "DeleteFileBlackboardArtifactTagAction.deleteTag=Remove Result Tag"
})
public class DeleteFileBlackboardArtifactTagAction extends AbstractAction implements Presenter.Popup {

    private static final Logger logger = Logger.getLogger(DeleteFileBlackboardArtifactTagAction.class.getName());

    private static final long serialVersionUID = 1L;
    private static final String MENU_TEXT = NbBundle.getMessage(DeleteFileBlackboardArtifactTagAction.class,
            "DeleteFileBlackboardArtifactTagAction.deleteTag");

    // This class is a singleton to support multi-selection of nodes, since 
    // org.openide.nodes.NodeOp.findActions(Node[] nodes) will only pick up an Action if every 
    // node in the array returns a reference to the same action object from Node.getActions(boolean).    
    private static DeleteFileBlackboardArtifactTagAction instance;

    public static synchronized DeleteFileBlackboardArtifactTagAction getInstance() {
        if (null == instance) {
            instance = new DeleteFileBlackboardArtifactTagAction();
        }
        return instance;
    }

    private DeleteFileBlackboardArtifactTagAction() {
        super(MENU_TEXT);
    }

    @Override
    public JMenuItem getPopupPresenter() {
        return new TagMenu();
    }

    @Override
    public void actionPerformed(ActionEvent event) {
    }

    protected String getActionDisplayName() {
        return MENU_TEXT;
    }

    @NbBundle.Messages({"# {0} - artifactID",
        "DeleteFileBlackboardArtifactTagAction.deleteTag.alert=Unable to untag artifact {0}."})
    protected void deleteTag(TagName tagName, BlackboardArtifactTag artifactTag, long artifactId) {
        new SwingWorker<Void, Void>() {

            @Override
            protected Void doInBackground() throws Exception {
                TagsManager tagsManager = Case.getCurrentCase().getServices().getTagsManager();

<<<<<<< HEAD
                // Pull the from the global context to avoid unnecessary calls
                // to the database.
                final Collection<Content> selectedContent
                        = new HashSet<>(Utilities.actionsGlobalContext().lookupAll(Content.class));
                Content content = selectedContent.iterator().next();

                try {
                    LOGGER.log(Level.INFO, "Removing tag {0} from {1}", new Object[]{tagName.getDisplayName(), content.getName()}); //NON-NLS
=======
                try {
                    logger.log(Level.INFO, "Removing tag {0} from {1}", new Object[]{tagName.getDisplayName(), artifactTag.getContent().getName()}); //NON-NLS
>>>>>>> e5e87942
                    tagsManager.deleteBlackboardArtifactTag(artifactTag);
                } catch (TskCoreException tskCoreException) {
                    logger.log(Level.SEVERE, "Error untagging artifact", tskCoreException); //NON-NLS
                    Platform.runLater(()
                            -> new Alert(Alert.AlertType.ERROR, Bundle.DeleteFileBlackboardArtifactTagAction_deleteTag_alert(artifactId)).show()
                    );
                }
                return null;
            }

            @Override
            protected void done() {
                super.done();
                try {
                    get();
                } catch (InterruptedException | ExecutionException ex) {
                    logger.log(Level.SEVERE, "Unexpected exception while untagging artifact", ex); //NON-NLS
                }
            }
        }.execute();
    }

    /**
     * Instances of this class implement a context menu user interface for
     * creating or selecting a tag name for a tag and specifying an optional tag
     * comment.
     */
    @NbBundle.Messages({"# {0} - artifactID",
        "DeleteFileBlackboardArtifactTagAction.deleteTags.alert=Unable to untag artifact {0}."})
    private class TagMenu extends JMenu {

        private static final long serialVersionUID = 1L;

        TagMenu() {
            super(getActionDisplayName());

            final Collection<BlackboardArtifact> selectedBlackboardArtifactsList
                    = new HashSet<>(Utilities.actionsGlobalContext().lookupAll(BlackboardArtifact.class));

            if (!selectedBlackboardArtifactsList.isEmpty()) {
                BlackboardArtifact artifact
                        = selectedBlackboardArtifactsList.iterator().next();

                // Get the current set of tag names.
                TagsManager tagsManager = Case.getCurrentCase().getServices().getTagsManager();

                Map<String, TagName> tagNamesMap = null;
                try {
                    tagNamesMap = new TreeMap<>(tagsManager.getDisplayNamesToTagNamesMap());
                } catch (TskCoreException ex) {
                    Logger.getLogger(TagsManager.class.getName()).log(Level.SEVERE, "Failed to get tag names", ex); //NON-NLS
                }

                // Each tag name in the current set of tags gets its own menu item in
                // the "Quick Tags" sub-menu. Selecting one of these menu items adds
                // a tag with the associated tag name.
                if (null != tagNamesMap && !tagNamesMap.isEmpty()) {
                    try {
                        List<BlackboardArtifactTag> existingTagsList
                                = Case.getCurrentCase().getServices().getTagsManager()
                                .getBlackboardArtifactTagsByArtifact(artifact);

                        for (Map.Entry<String, TagName> entry : tagNamesMap.entrySet()) {
                            String tagDisplayName = entry.getKey();

                            TagName tagName = entry.getValue();
                            for (BlackboardArtifactTag artifactTag : existingTagsList) {
                                if (tagDisplayName.equals(artifactTag.getName().getDisplayName())) {
                                    String notableString = tagName.getKnownStatus() == TskData.FileKnown.BAD ? TagsManager.getNotableTagLabel() : "";
                                    JMenuItem tagNameItem = new JMenuItem(tagDisplayName + notableString);
                                    tagNameItem.addActionListener((ActionEvent e) -> {
                                        deleteTag(tagName, artifactTag, artifact.getArtifactID());
                                    });
                                    add(tagNameItem);
                                }
                            }
                        }
                    } catch (TskCoreException ex) {
                        Logger.getLogger(TagMenu.class.getName())
                                .log(Level.SEVERE, "Error retrieving tags for TagMenu", ex); //NON-NLS
                    }
                }

                if (getItemCount() == 0) {
                    setEnabled(false);
                }
            }
        }
    }

}<|MERGE_RESOLUTION|>--- conflicted
+++ resolved
@@ -40,7 +40,6 @@
 import org.sleuthkit.autopsy.coreutils.Logger;
 import org.sleuthkit.datamodel.BlackboardArtifact;
 import org.sleuthkit.datamodel.BlackboardArtifactTag;
-import org.sleuthkit.datamodel.Content;
 import org.sleuthkit.datamodel.TagName;
 import org.sleuthkit.datamodel.TskCoreException;
 import org.sleuthkit.datamodel.TskData;
@@ -98,19 +97,8 @@
             protected Void doInBackground() throws Exception {
                 TagsManager tagsManager = Case.getCurrentCase().getServices().getTagsManager();
 
-<<<<<<< HEAD
-                // Pull the from the global context to avoid unnecessary calls
-                // to the database.
-                final Collection<Content> selectedContent
-                        = new HashSet<>(Utilities.actionsGlobalContext().lookupAll(Content.class));
-                Content content = selectedContent.iterator().next();
-
-                try {
-                    LOGGER.log(Level.INFO, "Removing tag {0} from {1}", new Object[]{tagName.getDisplayName(), content.getName()}); //NON-NLS
-=======
                 try {
                     logger.log(Level.INFO, "Removing tag {0} from {1}", new Object[]{tagName.getDisplayName(), artifactTag.getContent().getName()}); //NON-NLS
->>>>>>> e5e87942
                     tagsManager.deleteBlackboardArtifactTag(artifactTag);
                 } catch (TskCoreException tskCoreException) {
                     logger.log(Level.SEVERE, "Error untagging artifact", tskCoreException); //NON-NLS
