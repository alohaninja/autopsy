--- conflicted
+++ resolved
@@ -93,11 +93,7 @@
      * Constructs an action that invokes the Run Ingest Modules wizard for the
      * children of a file.
      *
-<<<<<<< HEAD
-     * @param file The file.
-=======
      * @param parentFile The file.
->>>>>>> b952e435
      */
     public RunIngestModulesAction(AbstractFile parentFile) {
         this.putValue(Action.NAME, Bundle.RunIngestModulesAction_name());
