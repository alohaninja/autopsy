/*
 * Autopsy Forensic Browser
 *
 * Copyright 2011-2017 Basis Technology Corp.
 * Contact: carrier <at> sleuthkit <dot> org
 *
 * Licensed under the Apache License, Version 2.0 (the "License");
 * you may not use this file except in compliance with the License.
 * You may obtain a copy of the License at
 *
 *     http://www.apache.org/licenses/LICENSE-2.0
 *
 * Unless required by applicable law or agreed to in writing, software
 * distributed under the License is distributed on an "AS IS" BASIS,
 * WITHOUT WARRANTIES OR CONDITIONS OF ANY KIND, either express or implied.
 * See the License for the specific language governing permissions and
 * limitations under the License.
 */
package org.sleuthkit.autopsy.ingest.runIngestModuleWizard;

import javax.swing.event.ChangeListener;
import org.openide.WizardDescriptor;
import org.openide.util.HelpCtx;
import org.openide.util.NbBundle;
import org.sleuthkit.autopsy.ingest.IngestJobSettings;
import org.sleuthkit.autopsy.ingest.IngestJobSettingsPanel;

<<<<<<< HEAD
class IngestModulesConfigWizardPanel extends ShortcutWizardDescriptorPanel {

=======
class IngestModulesConfigWizardPanel implements WizardDescriptor.FinishablePanel<WizardDescriptor> {
    
    @NbBundle.Messages("IngestModulesConfigWizardPanel.name.text=Configure Ingest Modules")
>>>>>>> efef1b80
    /**
     * The visual ingestJobSettingsPanel that displays this panel. If you need
     * to access the ingestJobSettingsPanel from this class, just use
     * getComponent().
     */
    private IngestJobSettingsPanel ingestJobSettingsPanel;

    // Get the visual ingestJobSettingsPanel for the panel. In this template, the ingestJobSettingsPanel
    // is kept separate. This can be more efficient: if the wizard is created
    // but never displayed, or not all panels are displayed, it is better to
    // create only those which really need to be visible.
    @Override
    public IngestJobSettingsPanel getComponent() {
        if (ingestJobSettingsPanel == null) {
            ingestJobSettingsPanel = new IngestJobSettingsPanel(new IngestJobSettings(RunIngestModulesAction.getDefaultContext()));
        }
        ingestJobSettingsPanel.setName(Bundle.IngestModulesConfigWizardPanel_name_text());
        return ingestJobSettingsPanel;
    }

    @Override
    public HelpCtx getHelp() {
        // Show no Help button for this panel:
        return HelpCtx.DEFAULT_HELP;
    }

    @Override
    public boolean isValid() {
        // If it is always OK to press Next or Finish, then:
        return true;
    }

    @Override
    public void addChangeListener(ChangeListener l) {
    }

    @Override
    public void removeChangeListener(ChangeListener l) {
    }

    @Override
    public void readSettings(WizardDescriptor wiz) {
    }

    @Override
    public void storeSettings(WizardDescriptor wiz) {
        IngestJobSettings ingestJobSettings = this.ingestJobSettingsPanel.getSettings();
        ingestJobSettings.save();
        wiz.putProperty("executionContext", RunIngestModulesAction.getDefaultContext()); //NON-NLS
    }

}<|MERGE_RESOLUTION|>--- conflicted
+++ resolved
@@ -25,14 +25,11 @@
 import org.sleuthkit.autopsy.ingest.IngestJobSettings;
 import org.sleuthkit.autopsy.ingest.IngestJobSettingsPanel;
 
-<<<<<<< HEAD
+
 class IngestModulesConfigWizardPanel extends ShortcutWizardDescriptorPanel {
-
-=======
-class IngestModulesConfigWizardPanel implements WizardDescriptor.FinishablePanel<WizardDescriptor> {
     
     @NbBundle.Messages("IngestModulesConfigWizardPanel.name.text=Configure Ingest Modules")
->>>>>>> efef1b80
+
     /**
      * The visual ingestJobSettingsPanel that displays this panel. If you need
      * to access the ingestJobSettingsPanel from this class, just use
