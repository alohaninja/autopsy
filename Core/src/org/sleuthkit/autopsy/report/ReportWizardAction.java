--- conflicted
+++ resolved
@@ -26,7 +26,6 @@
 import java.awt.event.ActionEvent;
 import java.awt.event.ActionListener;
 import java.beans.PropertyChangeEvent;
-import java.beans.PropertyChangeListener;
 import java.text.MessageFormat;
 import java.util.Map;
 import javax.swing.ImageIcon;
@@ -49,19 +48,9 @@
 @ActionRegistration(displayName = "#CTL_ReportWizardAction", lazy = false)
 @ActionReferences(value = {
     @ActionReference(path = "Menu/Tools", position = 80)})
-<<<<<<< HEAD
 public final class ReportWizardAction extends CallableSystemAction implements Presenter.Toolbar, ActionListener {
 
     private final JButton toolbarButton = new JButton();
-=======
-// moved into Bundle
-//@NbBundle.Messages(value = "CTL_ReportWizardAction=Run Report")
-public final class ReportWizardAction extends CallableSystemAction implements Presenter.Toolbar, ActionListener {
-
-    private static final Logger logger = Logger.getLogger(ReportWizardAction.class.getName());
-
-    private JButton toolbarButton = new JButton();
->>>>>>> c517eb4e
     private static final String ACTION_NAME = NbBundle.getMessage(ReportWizardAction.class, "ReportWizardAction.actionName.text");
 
     /**
