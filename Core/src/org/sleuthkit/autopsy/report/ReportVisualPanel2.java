--- conflicted
+++ resolved
@@ -1,7 +1,7 @@
 /*
  * Autopsy Forensic Browser
  *
- * Copyright 2013 Basis Technology Corp.
+ * Copyright 2013-2014 Basis Technology Corp.
  * Contact: carrier <at> sleuthkit <dot> org
  *
  * Licensed under the Apache License, Version 2.0 (the "License");
@@ -45,16 +45,14 @@
 import org.sleuthkit.datamodel.TagName;
 import org.sleuthkit.datamodel.TskCoreException;
 
- final class ReportVisualPanel2 extends JPanel {
+final class ReportVisualPanel2 extends JPanel {
+
     private ReportWizardPanel2 wizPanel;
-    
     private Map<String, Boolean> tagStates = new LinkedHashMap<>();
     private List<String> tags = new ArrayList<>();
-    
     ArtifactSelectionDialog dialog = new ArtifactSelectionDialog(new JFrame(), true);
     private Map<ARTIFACT_TYPE, Boolean> artifactStates = new EnumMap<>(ARTIFACT_TYPE.class);
     private List<ARTIFACT_TYPE> artifacts = new ArrayList<>();
-    
     private TagsListModel tagsModel;
     private TagsListRenderer tagsRenderer;
 
@@ -71,29 +69,28 @@
         allResultsRadioButton.setSelected(true);
         this.wizPanel = wizPanel;
     }
-    
+
     // Initialize the list of Tags
     private void initTags() {
         List<TagName> tagNamesInUse;
         try {
             tagNamesInUse = Case.getCurrentCase().getServices().getTagsManager().getTagNamesInUse();
-        }
-        catch (TskCoreException ex) {
-            Logger.getLogger(ReportVisualPanel2.class.getName()).log(Level.SEVERE, "Failed to get tag names", ex);                    
+        } catch (TskCoreException ex) {
+            Logger.getLogger(ReportVisualPanel2.class.getName()).log(Level.SEVERE, "Failed to get tag names", ex);
             return;
-        }                                    
-                        
-        for(TagName tagName : tagNamesInUse) {
+        }
+
+        for (TagName tagName : tagNamesInUse) {
             tagStates.put(tagName.getDisplayName(), Boolean.FALSE);
         }
         tags.addAll(tagStates.keySet());
-        
+
         tagsModel = new TagsListModel();
         tagsRenderer = new TagsListRenderer();
         tagsList.setModel(tagsModel);
         tagsList.setCellRenderer(tagsRenderer);
         tagsList.setVisibleRowCount(-1);
-        
+
         // Add the ability to enable and disable Tag checkboxes to the list
         tagsList.addMouseListener(new MouseAdapter() {
             @Override
@@ -105,28 +102,24 @@
                 list.repaint();
                 updateFinishButton();
             }
-        });        
-    }
-    
+        });
+    }
+
     // Initialize the list of Artifacts
     private void initArtifactTypes() {
-        
+
         try {
-<<<<<<< HEAD
-            ArrayList<BlackboardArtifact.ARTIFACT_TYPE> doNotReport = new ArrayList();
-=======
-             ArrayList<BlackboardArtifact.ARTIFACT_TYPE> doNotReport = new ArrayList<>();
->>>>>>> 4d13c780
+            ArrayList<BlackboardArtifact.ARTIFACT_TYPE> doNotReport = new ArrayList<>();
             doNotReport.add(BlackboardArtifact.ARTIFACT_TYPE.TSK_GEN_INFO);
             doNotReport.add(BlackboardArtifact.ARTIFACT_TYPE.TSK_TAG_FILE); // Obsolete artifact type
             doNotReport.add(BlackboardArtifact.ARTIFACT_TYPE.TSK_TAG_ARTIFACT); // Obsolete artifact type
-            
+
             artifacts = Case.getCurrentCase().getSleuthkitCase().getBlackboardArtifactTypesInUse();
-            
+
             artifacts.removeAll(doNotReport);
-            
+
             artifactStates = new EnumMap<>(ARTIFACT_TYPE.class);
-            for (ARTIFACT_TYPE type : artifacts) { 
+            for (ARTIFACT_TYPE type : artifacts) {
                 artifactStates.put(type, Boolean.TRUE);
             }
         } catch (TskCoreException ex) {
@@ -138,41 +131,41 @@
     public String getName() {
         return NbBundle.getMessage(this.getClass(), "ReportVisualPanel2.getName.text");
     }
-    
+
     /**
      * @return the enabled/disabled state of all Artifacts
      */
     Map<ARTIFACT_TYPE, Boolean> getArtifactStates() {
         return artifactStates;
     }
-    
+
     /**
      * @return the enabled/disabled state of all Tags
      */
     Map<String, Boolean> getTagStates() {
         return tagStates;
     }
-    
+
     private boolean areTagsSelected() {
         boolean result = false;
-        for (Entry<String, Boolean> entry: tagStates.entrySet()) {
+        for (Entry<String, Boolean> entry : tagStates.entrySet()) {
             if (entry.getValue()) {
                 result = true;
             }
         }
         return result;
     }
-    
+
     private boolean areArtifactsSelected() {
         boolean result = false;
-        for (Entry<ARTIFACT_TYPE, Boolean> entry: artifactStates.entrySet()) {
+        for (Entry<ARTIFACT_TYPE, Boolean> entry : artifactStates.entrySet()) {
             if (entry.getValue()) {
                 result = true;
             }
         }
         return result;
     }
-    
+
     private void updateFinishButton() {
         if (taggedResultsRadioButton.isSelected()) {
             wizPanel.setFinish(areTagsSelected());
@@ -180,14 +173,14 @@
             wizPanel.setFinish(areArtifactsSelected());
         }
     }
-    
+
     /**
      * @return true if the Tags radio button is selected, false otherwise
      */
     boolean isTaggedResultsRadioButtonSelected() {
         return taggedResultsRadioButton.isSelected();
     }
-    
+
     /**
      * This method is called from within the constructor to initialize the form.
      * WARNING: Do NOT modify this code. The content of this method is always
@@ -320,7 +313,6 @@
         artifactStates = dialog.display();
         wizPanel.setFinish(areArtifactsSelected());
     }//GEN-LAST:event_advancedButtonActionPerformed
-
     // Variables declaration - do not modify//GEN-BEGIN:variables
     private javax.swing.JButton advancedButton;
     private javax.swing.JRadioButton allResultsRadioButton;
@@ -332,7 +324,7 @@
     private javax.swing.JList<String> tagsList;
     private javax.swing.JScrollPane tagsScrollPane;
     // End of variables declaration//GEN-END:variables
-    
+
     private class TagsListModel implements ListModel<String> {
 
         @Override
@@ -353,7 +345,7 @@
         public void removeListDataListener(ListDataListener l) {
         }
     }
-    
+
     // Render the Tags as JCheckboxes
     private class TagsListRenderer extends JCheckBox implements ListCellRenderer<String> {
 
@@ -369,6 +361,6 @@
                 return this;
             }
             return new JLabel();
-        }        
+        }
     }
 }