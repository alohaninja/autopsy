--- conflicted
+++ resolved
@@ -24,7 +24,6 @@
 import java.util.Map;
 import java.util.Set;
 import java.util.logging.Level;
-import java.util.stream.Collectors;
 import javafx.beans.Observable;
 import javafx.beans.property.ReadOnlyObjectProperty;
 import javafx.beans.property.ReadOnlyObjectWrapper;
@@ -140,11 +139,7 @@
 
         TagsFilter tagsFilter = new TagsFilter();
         repo.getTagNames().stream().forEach(t -> {
-<<<<<<< HEAD
-            TagNameFilter tagNameFilter = new TagNameFilter(t);
-=======
             TagNameFilter tagNameFilter = new TagNameFilter(t, autoCase);
->>>>>>> 74394a28
             tagNameFilter.setSelected(Boolean.TRUE);
             tagsFilter.addSubFilter(tagNameFilter);
         });
@@ -344,40 +339,24 @@
         switch (Case.Events.valueOf(evt.getPropertyName())) {
             case CONTENT_TAG_ADDED:
                 content = ((ContentTagAddedEvent) evt).getTag().getContent();
-<<<<<<< HEAD
                 return markEventsTagged(content.getId(), null, true);
-=======
-                return markAndPost(content.getId(), null, true);
->>>>>>> 74394a28
             case CONTENT_TAG_DELETED:
                 content = ((ContentTagDeletedEvent) evt).getTag().getContent();
                 try {
                     boolean tagged = autoCase.getServices().getTagsManager().getContentTagsByContent(content).isEmpty() == false;
-<<<<<<< HEAD
                     return markEventsTagged(content.getId(), null, tagged);
-=======
-                    return markAndPost(content.getId(), null, tagged);
->>>>>>> 74394a28
                 } catch (TskCoreException ex) {
                     LOGGER.log(Level.SEVERE, "unable to determine tagged status of content.", ex);
                 }
                 return false;
             case BLACKBOARD_ARTIFACT_TAG_ADDED:
                 artifact = ((BlackBoardArtifactTagAddedEvent) evt).getTag().getArtifact();
-<<<<<<< HEAD
                 return markEventsTagged(artifact.getObjectID(), artifact.getArtifactID(), true);
-=======
-                return markAndPost(artifact.getObjectID(), artifact.getArtifactID(), true);
->>>>>>> 74394a28
             case BLACKBOARD_ARTIFACT_TAG_DELETED:
                 artifact = ((BlackBoardArtifactTagDeletedEvent) evt).getTag().getArtifact();
                 try {
                     boolean tagged = autoCase.getServices().getTagsManager().getBlackboardArtifactTagsByArtifact(artifact).isEmpty() == false;
-<<<<<<< HEAD
                     return markEventsTagged(artifact.getObjectID(), artifact.getArtifactID(), tagged);
-=======
-                    return markAndPost(artifact.getObjectID(), artifact.getArtifactID(), tagged);
->>>>>>> 74394a28
                 } catch (TskCoreException ex) {
                     LOGGER.log(Level.SEVERE, "unable to determine tagged status of artifact.", ex);
                 }
@@ -391,19 +370,11 @@
         }
     }
 
-<<<<<<< HEAD
+
     private boolean markEventsTagged(Long contentID, Long artifactID, boolean tagged) {
-        Set<Long> updatedEventIDs = repo.markEventsTagged(contentID, artifactID, tagged);
+        Set<TimeLineEvent> updatedEventIDs = repo.markEventsTagged(contentID, artifactID, tagged);
         return !updatedEventIDs.isEmpty();
-=======
-    private boolean markAndPost(Long contentID, Long artifactID, boolean tagged) {
-        Set<TimeLineEvent> updatedEvents = repo.markEventsTagged(contentID, artifactID, tagged);
-        if (!updatedEvents.isEmpty()) {
-            eventbus.post(tagged ? new EventsTaggedEvent(updatedEvents) : new EventsUnTaggedEvent(updatedEvents.stream().map(TimeLineEvent::getEventID).collect(Collectors.toSet())));
-            return true;
-        }
-        return false;
->>>>>>> 74394a28
+
     }
 
     synchronized public void registerForEvents(Object o) {
@@ -414,12 +385,7 @@
         eventbus.unregister(0);
     }
 
-<<<<<<< HEAD
     public void refresh() {
         eventbus.post(new RefreshRequestedEvent());
-=======
-    synchronized public Set<TimeLineEvent> filter(Set<TimeLineEvent> events) {
-        return events.stream().filter(requestedFilter.get()::test).collect(Collectors.toSet());
->>>>>>> 74394a28
     }
 }