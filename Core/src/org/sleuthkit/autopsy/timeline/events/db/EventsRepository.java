--- conflicted
+++ resolved
@@ -44,7 +44,6 @@
 import org.openide.util.NbBundle;
 import org.sleuthkit.autopsy.casemodule.Case;
 import org.sleuthkit.autopsy.casemodule.services.TagsManager;
-import org.sleuthkit.autopsy.coreutils.HashHitUtils;
 import org.sleuthkit.autopsy.coreutils.Logger;
 import org.sleuthkit.autopsy.timeline.ProgressWindow;
 import org.sleuthkit.autopsy.timeline.events.AggregateEvent;
@@ -284,10 +283,8 @@
                             String rootFolder = StringUtils.substringBetween(parentPath, "/", "/");
                             String shortDesc = datasourceName + "/" + StringUtils.defaultIfBlank(rootFolder, "");
                             String medD = datasourceName + parentPath;
-                            final TskData.FileKnown known = f.getKnown();
-<<<<<<< HEAD
-                            
-                            Set<String> hashSets =  HashHitUtils.getHashSetNamesForFile(skCase, f.getId());
+                            final TskData.FileKnown known = f.getKnown();                   
+                            Set<String> hashSets =  f.getHashSetNames() ;
                             boolean tagged = !tagsManager.getContentTagsByContent(f).isEmpty();
 
                             //insert it into the db if time is > 0  => time is legitimate (drops logical files)
@@ -302,23 +299,6 @@
                             }
                             if (f.getCrtime() > 0) {
                                 eventDB.insertEvent(f.getCrtime(), FileSystemTypes.FILE_CREATED, datasourceID, fID, null, uniquePath, medD, shortDesc, known, hashSets, tagged, trans);
-=======
-                            boolean hashHit = f.getArtifactsCount(BlackboardArtifact.ARTIFACT_TYPE.TSK_HASHSET_HIT) > 0;
-                            Set<String> hashSets = hashHit ? f.getHashSetNames() : Collections.emptySet();
-
-                            //insert it into the db if time is > 0  => time is legitimate (drops logical files)
-                            if (f.getAtime() > 0) {
-                                eventDB.insertEvent(f.getAtime(), FileSystemTypes.FILE_ACCESSED, datasourceID, fID, null, uniquePath, medD, shortDesc, known, hashSets, trans);
-                            }
-                            if (f.getMtime() > 0) {
-                                eventDB.insertEvent(f.getMtime(), FileSystemTypes.FILE_MODIFIED, datasourceID, fID, null, uniquePath, medD, shortDesc, known, hashSets, trans);
-                            }
-                            if (f.getCtime() > 0) {
-                                eventDB.insertEvent(f.getCtime(), FileSystemTypes.FILE_CHANGED, datasourceID, fID, null, uniquePath, medD, shortDesc, known, hashSets, trans);
-                            }
-                            if (f.getCrtime() > 0) {
-                                eventDB.insertEvent(f.getCrtime(), FileSystemTypes.FILE_CREATED, datasourceID, fID, null, uniquePath, medD, shortDesc, known, hashSets, trans);
->>>>>>> bd3b4a2b
                             }
 
                             process(Arrays.asList(new ProgressWindow.ProgressUpdate(i, numFiles,
@@ -414,18 +394,10 @@
                         long datasourceID = skCase.getContentById(bbart.getObjectID()).getDataSource().getId();
 
                         AbstractFile f = skCase.getAbstractFileById(bbart.getObjectID());
-<<<<<<< HEAD
-                        Set<String> hashSets =  HashHitUtils.getHashSetNamesForFile(skCase, f.getId()) ;
-
-                        boolean tagged = tagsManager.getContentTagsByContent(f).isEmpty() == false;
-                        tagged |= tagsManager.getBlackboardArtifactTagsByArtifact(bbart).isEmpty() == false;
+                        Set<String> hashSets =  f.getHashSetNames();
+                        boolean tagged = tagsManager.getBlackboardArtifactTagsByArtifact(bbart).isEmpty() == false;
 
                         eventDB.insertEvent(eventDescription.getTime(), type, datasourceID, bbart.getObjectID(), bbart.getArtifactID(), eventDescription.getFullDescription(), eventDescription.getMedDescription(), eventDescription.getShortDescription(), null, hashSets, tagged, trans);
-=======
-                        boolean hashHit = f.getArtifactsCount(BlackboardArtifact.ARTIFACT_TYPE.TSK_HASHSET_HIT) > 0;
-                        Set<String> hashSets = hashHit ? f.getHashSetNames() : Collections.emptySet();
-                        eventDB.insertEvent(eventDescription.getTime(), type, datasourceID, bbart.getObjectID(), bbart.getArtifactID(), eventDescription.getFullDescription(), eventDescription.getMedDescription(), eventDescription.getShortDescription(), null, hashSets, trans);
->>>>>>> bd3b4a2b
                     }
 
                     i++;
