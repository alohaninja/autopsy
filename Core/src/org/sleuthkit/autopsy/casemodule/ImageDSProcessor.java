--- conflicted
+++ resolved
@@ -38,6 +38,7 @@
     private static final List<String> allExt = new ArrayList<>();
     private static final GeneralFilter rawFilter = new GeneralFilter(GeneralFilter.RAW_IMAGE_EXTS, GeneralFilter.RAW_IMAGE_DESC);
     private static final GeneralFilter encaseFilter = new GeneralFilter(GeneralFilter.ENCASE_IMAGE_EXTS, GeneralFilter.ENCASE_IMAGE_DESC);
+    private static final GeneralFilter virtualMachineFilter = new GeneralFilter(GeneralFilter.VIRTUAL_MACHINE_EXTS, GeneralFilter.VIRTUAL_MACHINE_DESC);
     private static final String allDesc = NbBundle.getMessage(ImageDSProcessor.class, "ImageDSProcessor.allDesc.text");
     private static final GeneralFilter allFilter = new GeneralFilter(allExt, allDesc);
     private static final List<FileFilter> filtersList = new ArrayList<>();
@@ -45,39 +46,18 @@
     private String imagePath;
     private String timeZone;
     private boolean noFatOrphans;
-<<<<<<< HEAD
-
-    static final GeneralFilter rawFilter = new GeneralFilter(GeneralFilter.RAW_IMAGE_EXTS, GeneralFilter.RAW_IMAGE_DESC);
-    static final GeneralFilter encaseFilter = new GeneralFilter(GeneralFilter.ENCASE_IMAGE_EXTS, GeneralFilter.ENCASE_IMAGE_DESC);
-    static final GeneralFilter virtualMachineFilter = new GeneralFilter(GeneralFilter.VIRTUAL_MACHINE_EXTS, GeneralFilter.VIRTUAL_MACHINE_DESC);
-
-    static final List<String> allExt = new ArrayList<>();
-
-    static {
-        allExt.addAll(GeneralFilter.RAW_IMAGE_EXTS);
-        allExt.addAll(GeneralFilter.ENCASE_IMAGE_EXTS);
-        allExt.addAll(GeneralFilter.VIRTUAL_MACHINE_EXTS);
-    }
-    static final String allDesc = NbBundle.getMessage(ImageDSProcessor.class, "ImageDSProcessor.allDesc.text");
-    static final GeneralFilter allFilter = new GeneralFilter(allExt, allDesc);
-
-    static final List<FileFilter> filtersList = new ArrayList<>();
-=======
     private boolean imageOptionsSet = false;
     private AddImageTask addImageTask;
     DataSourceProcessorCallback callbackObj = null;
->>>>>>> ad7c704b
 
     static {
         filtersList.add(allFilter);
         filtersList.add(rawFilter);
         filtersList.add(encaseFilter);
-<<<<<<< HEAD
         filtersList.add(virtualMachineFilter);
-=======
         allExt.addAll(GeneralFilter.RAW_IMAGE_EXTS);
         allExt.addAll(GeneralFilter.ENCASE_IMAGE_EXTS);
->>>>>>> ad7c704b
+	allExt.addAll(GeneralFilter.VIRTUAL_MACHINE_EXTS);
     }
 
     /*
