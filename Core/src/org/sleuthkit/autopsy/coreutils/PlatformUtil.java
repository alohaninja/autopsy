--- conflicted
+++ resolved
@@ -208,7 +208,6 @@
         }
         return true;
     }
-<<<<<<< HEAD
 
     /**
      * Get operating system name, or OS_NAME_UNKNOWN
@@ -259,8 +258,4 @@
             return origFilePath;
         }
     }
-=======
-    
-  
->>>>>>> 50640d3f
 }