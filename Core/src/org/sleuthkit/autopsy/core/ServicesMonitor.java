--- conflicted
+++ resolved
@@ -239,24 +239,19 @@
      * Performs case database service availability status check.
      */
     private void checkDatabaseConnectionStatus() {
-        CaseDbConnectionInfo info = UserPreferences.getDatabaseConnectionInfo();
-        try {
-<<<<<<< HEAD
-            if (UserPreferences.getDatabaseConnectionInfo().canConnect()) {
-                setServiceStatus(Service.REMOTE_CASE_DATABASE.toString(), ServiceStatus.UP.toString(), "");
-            } else {
-                setServiceStatus(Service.REMOTE_CASE_DATABASE.toString(), ServiceStatus.DOWN.toString(), "");
-            }
+        CaseDbConnectionInfo info;
+        try {
+            info = UserPreferences.getDatabaseConnectionInfo();
         } catch (IllegalArgumentException ex) {
             logger.log(Level.SEVERE, "Error accessing case database connection info", ex); //NON-NLS
-        } catch (Exception ex) {
-            logger.log(Level.SEVERE, "Exception  while checking database connection status", ex); //NON-NLS
-=======
+            setServiceStatus(Service.REMOTE_CASE_DATABASE.toString(), ServiceStatus.DOWN.toString(), "Error accessing case database connection info");
+            return;
+        }
+        try {
             SleuthkitCase.tryConnect(info);
             setServiceStatus(Service.REMOTE_CASE_DATABASE.toString(), ServiceStatus.UP.toString(), "");
         } catch (TskCoreException ex) {
             setServiceStatus(Service.REMOTE_CASE_DATABASE.toString(), ServiceStatus.DOWN.toString(), ex.getMessage());
->>>>>>> 188e5f31
         }
     }
 
@@ -289,26 +284,22 @@
      * Performs messaging service availability status check.
      */
     private void checkMessagingServerConnectionStatus() {
-        MessageServiceConnectionInfo info = UserPreferences.getMessageServiceConnectionInfo();
-        try {
-<<<<<<< HEAD
-            if (UserPreferences.getMessageServiceConnectionInfo().canConnect()) {
-                setServiceStatus(Service.MESSAGING.toString(), ServiceStatus.UP.toString(), "");
-            } else {
-                setServiceStatus(Service.MESSAGING.toString(), ServiceStatus.DOWN.toString(), "");
-            }
+        MessageServiceConnectionInfo info;
+        try {
+            info = UserPreferences.getMessageServiceConnectionInfo();
         } catch (IllegalArgumentException ex) {
             logger.log(Level.SEVERE, "Error accessing messaging service connection info", ex); //NON-NLS
-        } catch (Exception ex) {
-            logger.log(Level.SEVERE, "Exception  while checking messaging server connection status", ex); //NON-NLS
-=======
+            setServiceStatus(Service.MESSAGING.toString(), ServiceStatus.DOWN.toString(), "Error accessing messaging service connection info");
+            return;
+        }
+
+        try {
             info.tryConnect();
             setServiceStatus(Service.MESSAGING.toString(), ServiceStatus.UP.toString(), "");
         } catch (MessageServiceException ex) {
             String rootCause = ex.getMessage();
             logger.log(Level.SEVERE, "Unable to connect to messaging server: " + rootCause, ex); //NON-NLS
             setServiceStatus(Service.MESSAGING.toString(), ServiceStatus.DOWN.toString(), rootCause);
->>>>>>> 188e5f31
         }
     }
 
