/*
 * Autopsy Forensic Browser
 *
 * Copyright 2018 Basis Technology Corp.
 * Contact: carrier <at> sleuthkit <dot> org
 *
 * Licensed under the Apache License, Version 2.0 (the "License");
 * you may not use this file except in compliance with the License.
 * You may obtain a copy of the License at
 *
 *     http://www.apache.org/licenses/LICENSE-2.0
 *
 * Unless required by applicable law or agreed to in writing, software
 * distributed under the License is distributed on an "AS IS" BASIS,
 * WITHOUT WARRANTIES OR CONDITIONS OF ANY KIND, either express or implied.
 * See the License for the specific language governing permissions and
 * limitations under the License.
 */
package org.sleuthkit.autopsy.modules.encryptiondetection;

import java.nio.file.Path;
import java.nio.file.Paths;
import java.util.ArrayList;
import java.util.List;
import org.netbeans.junit.NbModuleSuite;
import org.sleuthkit.autopsy.casemodule.Case;
import junit.framework.Test;
import org.netbeans.junit.NbTestCase;
import org.openide.util.Exceptions;
import org.python.icu.impl.Assert;
import org.sleuthkit.autopsy.casemodule.ImageDSProcessor;
import org.sleuthkit.autopsy.casemodule.services.FileManager;
import org.sleuthkit.autopsy.ingest.IngestJobSettings;
import org.sleuthkit.autopsy.ingest.IngestJobSettings.IngestType;
import org.sleuthkit.autopsy.ingest.IngestModuleFactory;
import org.sleuthkit.autopsy.ingest.IngestModuleIngestJobSettings;
import org.sleuthkit.autopsy.ingest.IngestModuleTemplate;
import org.sleuthkit.autopsy.testutils.CaseUtils;
import org.sleuthkit.autopsy.testutils.IngestUtils;
import org.sleuthkit.datamodel.AbstractFile;
import org.sleuthkit.datamodel.BlackboardArtifact;
import org.sleuthkit.datamodel.BlackboardAttribute;
import org.sleuthkit.datamodel.Image;
import org.sleuthkit.datamodel.TskCoreException;
import org.sleuthkit.datamodel.TskData;
import org.sleuthkit.datamodel.Content;
import org.sleuthkit.datamodel.Volume;
import org.sleuthkit.datamodel.VolumeSystem;

public class EncryptionDetectionTest extends NbTestCase {

<<<<<<< HEAD
    private static final String BITLOCKER_DETECTION_CASE_NAME = "testBitlockerEncryption";
    private static final String PASSWORD_DETECTION_CASE_NAME = "PasswordDetectionTest";
    private static final String VERACRYPT_DETECTION_CASE_NAME = "VeraCryptDetectionTest";
    private static final String SQLCIPHER_DETECTION_CASE_NAME = "SQLCipherDetectionTest";

    private final Path BITLOCKER_DETECTION_IMAGE_PATH = Paths.get(this.getDataDir().toString(), "encryption_detection_bitlocker_test.vhd");
    private final Path PASSWORD_DETECTION_IMAGE_PATH = Paths.get(this.getDataDir().toString(), "password_detection_test.img");
    private final Path VERACRYPT_DETECTION_IMAGE_PATH = Paths.get(this.getDataDir().toString(), "veracrypt_detection_test.vhd");
    private final Path SQLCIPHER_DETECTION_IMAGE_PATH = Paths.get(this.getDataDir().toString(), "encryption_detection_sqlcipher_test.vhd");
    
    private boolean testSucceeded;
  
=======
    private static final String BITLOCKER_CASE_NAME = "testBitlockerEncryption";
    private final Path BITLOCKER_IMAGE_PATH = Paths.get(this.getDataDir().toString(), "encryption_detection_bitlocker_test.vhd");
    private static final String SQLCIPHER_DETECTION_CASE_NAME = "SQLCipherDetectionTest";
    private final Path SQLCIPHER_DETECTION_IMAGE_PATH = Paths.get(this.getDataDir().toString(), "encryption_detection_sqlcipher_test.vhd");
    private static final String PASSWORD_DETECTION_CASE_NAME = "PasswordDetectionTest";
    private final Path PASSWORD_DETECTION_IMAGE_PATH = Paths.get(this.getDataDir().toString(), "password_detection_test.img");
    private static final String VERACRYPT_DETECTION_CASE_NAME = "VeraCryptDetectionTest";
    private final Path VERACRYPT_DETECTION_IMAGE_PATH = Paths.get(this.getDataDir().toString(), "veracrypt_detection_test.vhd");

>>>>>>> 4a3cd46e
    public static Test suite() {
        NbModuleSuite.Configuration conf = NbModuleSuite.createConfiguration(EncryptionDetectionTest.class).
                clusters(".*").
                enableModules(".*");
        return conf.suite();
    }

    public EncryptionDetectionTest(String name) {
        super(name);
    }
    
    @Override
    public void setUp() {
        testSucceeded = false;
    }

<<<<<<< HEAD
    @Override
    public void tearDown() {
        CaseUtils.closeCurrentCase(testSucceeded);
=======
    /**
     * Test the Encryption Detection module's SQLCipher encryption detection.
     */
    public void testSqlCipherEncryption() {
        try {
            CaseUtils.createCase(SQLCIPHER_DETECTION_CASE_NAME);
            ImageDSProcessor dataSourceProcessor = new ImageDSProcessor();
            IngestUtils.addDataSource(dataSourceProcessor, SQLCIPHER_DETECTION_IMAGE_PATH);
            Case openCase = Case.getCurrentCaseThrows();

            /*
             * Create ingest job settings.
             */
            ArrayList<IngestModuleTemplate> templates = new ArrayList<>();
            templates.add(IngestUtils.getIngestModuleTemplate(new EncryptionDetectionModuleFactory()));
            IngestJobSettings ingestJobSettings = new IngestJobSettings(SQLCIPHER_DETECTION_CASE_NAME, IngestType.FILES_ONLY, templates);
            IngestUtils.runIngestJob(openCase.getDataSources(), ingestJobSettings);

            /*
             * Purge specific files to be tested.
             */
            FileManager fileManager = openCase.getServices().getFileManager();
            List<AbstractFile> results = fileManager.findFiles("%%", "sqlcipher");
            assertEquals("Unexpected number of SQLCipher results.", 15, results.size());

            for (AbstractFile file : results) {
                /*
                 * Process only non-slack files.
                 */
                if (file.isFile() && !file.getType().equals(TskData.TSK_DB_FILES_TYPE_ENUM.SLACK)) {
                    /*
                     * Determine which assertions to use for the file based on
                     * its name.
                     */
                    List<BlackboardArtifact> artifactsList = file.getAllArtifacts();
                    String[] splitNameArray = file.getName().split("\\.");
                    if (splitNameArray[0].startsWith("sqlcipher-") && splitNameArray[splitNameArray.length - 1].equals("db")) {
                        /*
                         * Check that the SQLCipher database file has one
                         * TSK_ENCRYPTION_SUSPECTED artifact.
                         */
                        int artifactsListSize = artifactsList.size();
                        String errorMessage = String.format("File '%s' (objId=%d) has %d artifacts, but 1 was expected.", file.getName(), file.getId(), artifactsListSize);
                        assertEquals(errorMessage, 1, artifactsListSize);

                        String artifactTypeName = artifactsList.get(0).getArtifactTypeName();
                        errorMessage = String.format("File '%s' (objId=%d) has an unexpected '%s' artifact.", file.getName(), file.getId(), artifactTypeName);
                        assertEquals(errorMessage, BlackboardArtifact.ARTIFACT_TYPE.TSK_ENCRYPTION_SUSPECTED.toString(), artifactTypeName);
                    } else {
                        /*
                         * Check that the file has no artifacts.
                         */
                        int artifactsListSize = artifactsList.size();
                        String errorMessage = String.format("File '%s' (objId=%d) has %d artifacts, but none were expected.", file.getName(), file.getId(), artifactsListSize);
                        assertEquals(errorMessage, 0, artifactsListSize);
                    }
                }
            }
        } catch (NoCurrentCaseException | TskCoreException ex) {
            Exceptions.printStackTrace(ex);
            Assert.fail(ex);
        }
>>>>>>> 4a3cd46e
    }

    /**
     * Test the Encryption Detection module's volume encryption detection.
     */
    public void testBitlockerEncryption() {
        try {
<<<<<<< HEAD
            Case openCase = CaseUtils.createAsCurrentCase(BITLOCKER_DETECTION_CASE_NAME);
            ImageDSProcessor dataSourceProcessor = new ImageDSProcessor();
            IngestUtils.addDataSource(dataSourceProcessor, BITLOCKER_DETECTION_IMAGE_PATH);
            
            /*
             * Create ingest job settings and run ingest job.
             */
=======

            CaseUtils.createCase(BITLOCKER_CASE_NAME);
            ImageDSProcessor dataSourceProcessor = new ImageDSProcessor();
            IngestUtils.addDataSource(dataSourceProcessor, BITLOCKER_IMAGE_PATH);
            Case openCase = Case.getCurrentCaseThrows();
>>>>>>> 4a3cd46e
            IngestModuleFactory ingestModuleFactory = new EncryptionDetectionModuleFactory();
            IngestModuleIngestJobSettings settings = ingestModuleFactory.getDefaultIngestJobSettings();
            IngestModuleTemplate template = new IngestModuleTemplate(ingestModuleFactory, settings);
            template.setEnabled(true);
            List<IngestModuleTemplate> templates = new ArrayList<>();
            templates.add(template);
            IngestJobSettings ingestJobSettings = new IngestJobSettings(EncryptionDetectionTest.class.getCanonicalName(), IngestType.FILES_ONLY, templates);
            IngestUtils.runIngestJob(openCase.getDataSources(), ingestJobSettings);

            /*
             * Process each volume.
             */
            boolean vol2Found = false;

            String errorMessage;

            Image dataSource = (Image) openCase.getDataSources().get(0);
            List<VolumeSystem> volumeSystems = dataSource.getVolumeSystems();
            for (VolumeSystem volumeSystem : volumeSystems) {
                for (Volume volume : volumeSystem.getVolumes()) {
                    List<BlackboardArtifact> artifactsList = volume.getAllArtifacts();

                    if (volume.getName().equals("vol2")) {
                        vol2Found = true;

                        errorMessage = String.format("Expected one artifact for '%s', but found %d.",
                                volume.getName(), artifactsList.size());
                        assertEquals(errorMessage, 1, artifactsList.size());

                        String artifactTypeName = artifactsList.get(0).getArtifactTypeName();
                        errorMessage = String.format("Unexpected '%s' artifact for '%s'.",
                                artifactTypeName, volume.getName());
                        assertEquals(errorMessage, BlackboardArtifact.ARTIFACT_TYPE.TSK_ENCRYPTION_DETECTED.toString(), artifactTypeName);

                        BlackboardAttribute attribute = artifactsList.get(0).getAttribute(
                                new BlackboardAttribute.Type(BlackboardAttribute.ATTRIBUTE_TYPE.TSK_COMMENT));
                        errorMessage = String.format("Expected a TSK_COMMENT attribute for '%s', but found none.",
                                volume.getName());
                        assertNotNull(errorMessage, attribute);

                        errorMessage = String.format("Unexpected attribute value: \"%s\"", attribute.getValueString());
                        assertEquals(errorMessage, "Bitlocker encryption detected.", attribute.getValueString());
                    } else {
                        errorMessage = String.format("Expected no artifacts for '%s', but found %d.",
                                volume.getName(), artifactsList.size());
                        assertEquals(errorMessage, 0, artifactsList.size());
                    }
                }
            }

            errorMessage = "Expected to find 'vol2', but no such volume exists.";
            assertEquals(errorMessage, true, vol2Found);
        } catch (TskCoreException ex) {
            Exceptions.printStackTrace(ex);
            Assert.fail(ex);
        }
        
        testSucceeded = true;
    }

    /**
     * Test the Encryption Detection module's password protection detection.
     */
    public void testPasswordProtection() {
        try {
<<<<<<< HEAD
            Case openCase = CaseUtils.createAsCurrentCase(PASSWORD_DETECTION_CASE_NAME);
            ImageDSProcessor dataSourceProcessor = new ImageDSProcessor();
            IngestUtils.addDataSource(dataSourceProcessor, PASSWORD_DETECTION_IMAGE_PATH);
=======
            CaseUtils.createCase(PASSWORD_DETECTION_CASE_NAME);

            ImageDSProcessor dataSourceProcessor = new ImageDSProcessor();
            List<String> errorMessages = IngestUtils.addDataSource(dataSourceProcessor, PASSWORD_DETECTION_IMAGE_PATH);
            String joinedErrors = String.join(System.lineSeparator(), errorMessages);
            assertEquals(joinedErrors, 0, errorMessages.size());

            Case openCase = Case.getCurrentCaseThrows();
>>>>>>> 4a3cd46e

            /*
             * Create ingest job settings.
             */
            ArrayList<IngestModuleTemplate> templates = new ArrayList<>();
            templates.add(IngestUtils.getIngestModuleTemplate(new EncryptionDetectionModuleFactory()));
            IngestJobSettings ingestJobSettings = new IngestJobSettings(PASSWORD_DETECTION_CASE_NAME, IngestType.FILES_ONLY, templates);
            IngestUtils.runIngestJob(openCase.getDataSources(), ingestJobSettings);

            /*
             * Purge specific files to be tested.
             */
            FileManager fileManager = openCase.getServices().getFileManager();
            List<List<AbstractFile>> allResults = new ArrayList<>(0);

            List<AbstractFile> ole2Results = fileManager.findFiles("%%", "ole2");
            assertEquals("Unexpected number of OLE2 results.", 11, ole2Results.size());

            List<AbstractFile> ooxmlResults = fileManager.findFiles("%%", "ooxml");
            assertEquals("Unexpected number of OOXML results.", 13, ooxmlResults.size());

            List<AbstractFile> pdfResults = fileManager.findFiles("%%", "pdf");
            assertEquals("Unexpected number of PDF results.", 6, pdfResults.size());

            List<AbstractFile> mdbResults = fileManager.findFiles("%%", "mdb");
            assertEquals("Unexpected number of MDB results.", 25, mdbResults.size());

            List<AbstractFile> accdbResults = fileManager.findFiles("%%", "accdb");
            assertEquals("Unexpected number of ACCDB results.", 10, accdbResults.size());

            allResults.add(ole2Results);
            allResults.add(ooxmlResults);
            allResults.add(pdfResults);
            allResults.add(mdbResults);
            allResults.add(accdbResults);

            for (List<AbstractFile> results : allResults) {
                for (AbstractFile file : results) {
                    /*
                     * Process only non-slack files.
                     */
                    if (file.isFile() && !file.getType().equals(TskData.TSK_DB_FILES_TYPE_ENUM.SLACK)) {
                        /*
                         * Determine which assertions to use for the file based
                         * on its name.
                         */
                        boolean fileProtected = file.getName().split("\\.")[0].endsWith("-protected");
                        List<BlackboardArtifact> artifactsList = file.getAllArtifacts();
                        if (fileProtected) {
                            /*
                             * Check that the protected file has one
                             * TSK_ENCRYPTION_DETECTED artifact.
                             */
                            int artifactsListSize = artifactsList.size();
                            String errorMessage = String.format("File '%s' (objId=%d) has %d artifacts, but 1 was expected.", file.getName(), file.getId(), artifactsListSize);
                            assertEquals(errorMessage, 1, artifactsListSize);

                            String artifactTypeName = artifactsList.get(0).getArtifactTypeName();
                            errorMessage = String.format("File '%s' (objId=%d) has an unexpected '%s' artifact.", file.getName(), file.getId(), artifactTypeName);
                            assertEquals(errorMessage, BlackboardArtifact.ARTIFACT_TYPE.TSK_ENCRYPTION_DETECTED.toString(), artifactTypeName);
                        } else {
                            /*
                             * Check that the unprotected file has no artifacts.
                             */
                            int artifactsListSize = artifactsList.size();
                            String errorMessage = String.format("File '%s' (objId=%d) has %d artifacts, but none were expected.", file.getName(), file.getId(), artifactsListSize);
                            assertEquals(errorMessage, 0, artifactsListSize);
                        }
                    }
                }
            }
        } catch (TskCoreException ex) {
            Exceptions.printStackTrace(ex);
            Assert.fail(ex);
        }
        
        testSucceeded = true;
    }

    /**
     * Test the Encryption Detection module's detection of veracrypt encrypted
     * container files and partitions.
     *
     * Test passes if the following are true.
     *
     * 1. A partition was detected without a file system by checking for the
     * error. 2. Only 1 data source exsists in the case, to ensure a stale case
     * did not get used. 3. One volume has a TSK_ENCRYPTION_SUSPECTED artifact
     * associated with it. 4. A single file named veracrpytContainerFile exists.
     * 5. The file named veracrpytContainerFile has a TSK_ENCRYPTION_SUSPECTED
     * artifact associated with it.
     */
    public void testVeraCryptSupport() {
        try {
            Case openCase = CaseUtils.createAsCurrentCase(VERACRYPT_DETECTION_CASE_NAME);
            ImageDSProcessor dataSourceProcessor = new ImageDSProcessor();
            IngestUtils.addDataSource(dataSourceProcessor, VERACRYPT_DETECTION_IMAGE_PATH);

            ArrayList<IngestModuleTemplate> templates = new ArrayList<>();
            templates.add(IngestUtils.getIngestModuleTemplate(new EncryptionDetectionModuleFactory()));
            //image includes an encrypted container file with size greater than 5 mb so default settings detect it
            IngestJobSettings ingestJobSettings = new IngestJobSettings(VERACRYPT_DETECTION_CASE_NAME, IngestType.ALL_MODULES, templates);

            assertEquals("Expected only one data source to exist in the Case", 1, openCase.getDataSources().size());
            IngestUtils.runIngestJob(openCase.getDataSources(), ingestJobSettings);

            //check that one of the partitions has an encrypted volume
            int numberOfEncryptedVolumes = 0;
            for (Content datasource : openCase.getDataSources()) { //data source
                for (Content volumeSystem : datasource.getChildren()) { //volume system 
                    for (Content volume : volumeSystem.getChildren()) { //volumes
                        numberOfEncryptedVolumes += volume.getArtifacts(BlackboardArtifact.ARTIFACT_TYPE.TSK_ENCRYPTION_SUSPECTED).size();
                    }
                }
            }
            assertEquals("One volume should exist with an encryption suspsected artifact", 1, numberOfEncryptedVolumes);

            //ensure the encrypyted container file was also detected correctly
            FileManager fileManager = openCase.getServices().getFileManager();
            List<AbstractFile> results = fileManager.findFiles("veracryptContainerFile");
            assertEquals("Expected 1 file named veracryptContainerFile to exist in test image", 1, results.size());
            int numberOfEncryptedContainers = 0;
            for (AbstractFile file : results) {
                numberOfEncryptedContainers += file.getArtifacts(BlackboardArtifact.ARTIFACT_TYPE.TSK_ENCRYPTION_SUSPECTED).size();
            }
            assertEquals("Encrypted Container file should have one encyption suspected artifact", 1, numberOfEncryptedContainers);
        } catch (TskCoreException ex) {
            Exceptions.printStackTrace(ex);
            Assert.fail(ex);
        }
        
        testSucceeded = true;
    }

    /**
     * Test the Encryption Detection module's SQLCipher encryption detection.
     */
    public void testSqlCipherEncryption() {
        try {
            Case openCase = CaseUtils.createAsCurrentCase(SQLCIPHER_DETECTION_CASE_NAME);
            ImageDSProcessor dataSourceProcessor = new ImageDSProcessor();
            IngestUtils.addDataSource(dataSourceProcessor, SQLCIPHER_DETECTION_IMAGE_PATH);

            /*
             * Create ingest job settings.
             */
            ArrayList<IngestModuleTemplate> templates = new ArrayList<>();
            templates.add(IngestUtils.getIngestModuleTemplate(new EncryptionDetectionModuleFactory()));
            IngestJobSettings ingestJobSettings = new IngestJobSettings(SQLCIPHER_DETECTION_CASE_NAME, IngestType.FILES_ONLY, templates);
            IngestUtils.runIngestJob(openCase.getDataSources(), ingestJobSettings);

            /*
             * Purge specific files to be tested.
             */
            FileManager fileManager = openCase.getServices().getFileManager();
            List<AbstractFile> results = fileManager.findFiles("%%", "sqlcipher");
            assertEquals("Unexpected number of SQLCipher results.", 15, results.size());

            for (AbstractFile file : results) {
                /*
                 * Process only non-slack files.
                 */
                if (file.isFile() && !file.getType().equals(TskData.TSK_DB_FILES_TYPE_ENUM.SLACK)) {
                    /*
                     * Determine which assertions to use for the file based on
                     * its name.
                     */
                    List<BlackboardArtifact> artifactsList = file.getAllArtifacts();
                    String[] splitNameArray = file.getName().split("\\.");
                    if (splitNameArray[0].startsWith("sqlcipher-") && splitNameArray[splitNameArray.length - 1].equals("db")) {
                        /*
                         * Check that the SQLCipher database file has one
                         * TSK_ENCRYPTION_SUSPECTED artifact.
                         */
                        int artifactsListSize = artifactsList.size();
                        String errorMessage = String.format("File '%s' (objId=%d) has %d artifacts, but 1 was expected.", file.getName(), file.getId(), artifactsListSize);
                        assertEquals(errorMessage, 1, artifactsListSize);

                        String artifactTypeName = artifactsList.get(0).getArtifactTypeName();
                        errorMessage = String.format("File '%s' (objId=%d) has an unexpected '%s' artifact.", file.getName(), file.getId(), artifactTypeName);
                        assertEquals(errorMessage, BlackboardArtifact.ARTIFACT_TYPE.TSK_ENCRYPTION_SUSPECTED.toString(), artifactTypeName);
                    } else {
                        /*
                         * Check that the file has no artifacts.
                         */
                        int artifactsListSize = artifactsList.size();
                        String errorMessage = String.format("File '%s' (objId=%d) has %d artifacts, but none were expected.", file.getName(), file.getId(), artifactsListSize);
                        assertEquals(errorMessage, 0, artifactsListSize);
                    }
                }
            }
        } catch (TskCoreException ex) {
            Exceptions.printStackTrace(ex);
            Assert.fail(ex);
        }
    }    
    
}<|MERGE_RESOLUTION|>--- conflicted
+++ resolved
@@ -49,7 +49,6 @@
 
 public class EncryptionDetectionTest extends NbTestCase {
 
-<<<<<<< HEAD
     private static final String BITLOCKER_DETECTION_CASE_NAME = "testBitlockerEncryption";
     private static final String PASSWORD_DETECTION_CASE_NAME = "PasswordDetectionTest";
     private static final String VERACRYPT_DETECTION_CASE_NAME = "VeraCryptDetectionTest";
@@ -62,17 +61,6 @@
     
     private boolean testSucceeded;
   
-=======
-    private static final String BITLOCKER_CASE_NAME = "testBitlockerEncryption";
-    private final Path BITLOCKER_IMAGE_PATH = Paths.get(this.getDataDir().toString(), "encryption_detection_bitlocker_test.vhd");
-    private static final String SQLCIPHER_DETECTION_CASE_NAME = "SQLCipherDetectionTest";
-    private final Path SQLCIPHER_DETECTION_IMAGE_PATH = Paths.get(this.getDataDir().toString(), "encryption_detection_sqlcipher_test.vhd");
-    private static final String PASSWORD_DETECTION_CASE_NAME = "PasswordDetectionTest";
-    private final Path PASSWORD_DETECTION_IMAGE_PATH = Paths.get(this.getDataDir().toString(), "password_detection_test.img");
-    private static final String VERACRYPT_DETECTION_CASE_NAME = "VeraCryptDetectionTest";
-    private final Path VERACRYPT_DETECTION_IMAGE_PATH = Paths.get(this.getDataDir().toString(), "veracrypt_detection_test.vhd");
-
->>>>>>> 4a3cd46e
     public static Test suite() {
         NbModuleSuite.Configuration conf = NbModuleSuite.createConfiguration(EncryptionDetectionTest.class).
                 clusters(".*").
@@ -89,82 +77,16 @@
         testSucceeded = false;
     }
 
-<<<<<<< HEAD
     @Override
     public void tearDown() {
         CaseUtils.closeCurrentCase(testSucceeded);
-=======
-    /**
-     * Test the Encryption Detection module's SQLCipher encryption detection.
-     */
-    public void testSqlCipherEncryption() {
-        try {
-            CaseUtils.createCase(SQLCIPHER_DETECTION_CASE_NAME);
-            ImageDSProcessor dataSourceProcessor = new ImageDSProcessor();
-            IngestUtils.addDataSource(dataSourceProcessor, SQLCIPHER_DETECTION_IMAGE_PATH);
-            Case openCase = Case.getCurrentCaseThrows();
-
-            /*
-             * Create ingest job settings.
-             */
-            ArrayList<IngestModuleTemplate> templates = new ArrayList<>();
-            templates.add(IngestUtils.getIngestModuleTemplate(new EncryptionDetectionModuleFactory()));
-            IngestJobSettings ingestJobSettings = new IngestJobSettings(SQLCIPHER_DETECTION_CASE_NAME, IngestType.FILES_ONLY, templates);
-            IngestUtils.runIngestJob(openCase.getDataSources(), ingestJobSettings);
-
-            /*
-             * Purge specific files to be tested.
-             */
-            FileManager fileManager = openCase.getServices().getFileManager();
-            List<AbstractFile> results = fileManager.findFiles("%%", "sqlcipher");
-            assertEquals("Unexpected number of SQLCipher results.", 15, results.size());
-
-            for (AbstractFile file : results) {
-                /*
-                 * Process only non-slack files.
-                 */
-                if (file.isFile() && !file.getType().equals(TskData.TSK_DB_FILES_TYPE_ENUM.SLACK)) {
-                    /*
-                     * Determine which assertions to use for the file based on
-                     * its name.
-                     */
-                    List<BlackboardArtifact> artifactsList = file.getAllArtifacts();
-                    String[] splitNameArray = file.getName().split("\\.");
-                    if (splitNameArray[0].startsWith("sqlcipher-") && splitNameArray[splitNameArray.length - 1].equals("db")) {
-                        /*
-                         * Check that the SQLCipher database file has one
-                         * TSK_ENCRYPTION_SUSPECTED artifact.
-                         */
-                        int artifactsListSize = artifactsList.size();
-                        String errorMessage = String.format("File '%s' (objId=%d) has %d artifacts, but 1 was expected.", file.getName(), file.getId(), artifactsListSize);
-                        assertEquals(errorMessage, 1, artifactsListSize);
-
-                        String artifactTypeName = artifactsList.get(0).getArtifactTypeName();
-                        errorMessage = String.format("File '%s' (objId=%d) has an unexpected '%s' artifact.", file.getName(), file.getId(), artifactTypeName);
-                        assertEquals(errorMessage, BlackboardArtifact.ARTIFACT_TYPE.TSK_ENCRYPTION_SUSPECTED.toString(), artifactTypeName);
-                    } else {
-                        /*
-                         * Check that the file has no artifacts.
-                         */
-                        int artifactsListSize = artifactsList.size();
-                        String errorMessage = String.format("File '%s' (objId=%d) has %d artifacts, but none were expected.", file.getName(), file.getId(), artifactsListSize);
-                        assertEquals(errorMessage, 0, artifactsListSize);
-                    }
-                }
-            }
-        } catch (NoCurrentCaseException | TskCoreException ex) {
-            Exceptions.printStackTrace(ex);
-            Assert.fail(ex);
-        }
->>>>>>> 4a3cd46e
-    }
-
+    }
+    
     /**
      * Test the Encryption Detection module's volume encryption detection.
      */
     public void testBitlockerEncryption() {
         try {
-<<<<<<< HEAD
             Case openCase = CaseUtils.createAsCurrentCase(BITLOCKER_DETECTION_CASE_NAME);
             ImageDSProcessor dataSourceProcessor = new ImageDSProcessor();
             IngestUtils.addDataSource(dataSourceProcessor, BITLOCKER_DETECTION_IMAGE_PATH);
@@ -172,13 +94,6 @@
             /*
              * Create ingest job settings and run ingest job.
              */
-=======
-
-            CaseUtils.createCase(BITLOCKER_CASE_NAME);
-            ImageDSProcessor dataSourceProcessor = new ImageDSProcessor();
-            IngestUtils.addDataSource(dataSourceProcessor, BITLOCKER_IMAGE_PATH);
-            Case openCase = Case.getCurrentCaseThrows();
->>>>>>> 4a3cd46e
             IngestModuleFactory ingestModuleFactory = new EncryptionDetectionModuleFactory();
             IngestModuleIngestJobSettings settings = ingestModuleFactory.getDefaultIngestJobSettings();
             IngestModuleTemplate template = new IngestModuleTemplate(ingestModuleFactory, settings);
@@ -244,20 +159,9 @@
      */
     public void testPasswordProtection() {
         try {
-<<<<<<< HEAD
             Case openCase = CaseUtils.createAsCurrentCase(PASSWORD_DETECTION_CASE_NAME);
             ImageDSProcessor dataSourceProcessor = new ImageDSProcessor();
             IngestUtils.addDataSource(dataSourceProcessor, PASSWORD_DETECTION_IMAGE_PATH);
-=======
-            CaseUtils.createCase(PASSWORD_DETECTION_CASE_NAME);
-
-            ImageDSProcessor dataSourceProcessor = new ImageDSProcessor();
-            List<String> errorMessages = IngestUtils.addDataSource(dataSourceProcessor, PASSWORD_DETECTION_IMAGE_PATH);
-            String joinedErrors = String.join(System.lineSeparator(), errorMessages);
-            assertEquals(joinedErrors, 0, errorMessages.size());
-
-            Case openCase = Case.getCurrentCaseThrows();
->>>>>>> 4a3cd46e
 
             /*
              * Create ingest job settings.
