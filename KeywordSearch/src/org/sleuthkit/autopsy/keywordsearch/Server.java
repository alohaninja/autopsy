/*
 * Autopsy Forensic Browser
 *
 * Copyright 2011-2016 Basis Technology Corp.
 * Contact: carrier <at> sleuthkit <dot> org
 *
 * Licensed under the Apache License, Version 2.0 (the "License");
 * you may not use this file except in compliance with the License.
 * You may obtain a copy of the License at
 *
 *     http://www.apache.org/licenses/LICENSE-2.0
 *
 * Unless required by applicable law or agreed to in writing, software
 * distributed under the License is distributed on an "AS IS" BASIS,
 * WITHOUT WARRANTIES OR CONDITIONS OF ANY KIND, either express or implied.
 * See the License for the specific language governing permissions and
 * limitations under the License.
 */
package org.sleuthkit.autopsy.keywordsearch;

import java.awt.event.ActionEvent;
import java.beans.PropertyChangeListener;
import java.io.BufferedReader;
import java.io.BufferedWriter;
import java.io.File;
import java.io.FileOutputStream;
import java.io.IOException;
import java.io.InputStream;
import java.io.InputStreamReader;
import java.io.OutputStream;
import java.io.OutputStreamWriter;
import java.net.ConnectException;
import java.net.ServerSocket;
import java.net.SocketException;
import java.nio.charset.Charset;
import java.nio.file.Path;
import java.nio.file.Paths;
import java.util.ArrayList;
import java.util.Collection;
import java.util.List;
import java.util.concurrent.locks.ReentrantReadWriteLock;
import java.util.logging.Level;
import javax.swing.AbstractAction;
import org.apache.solr.client.solrj.SolrQuery;
import org.apache.solr.client.solrj.SolrRequest;
import org.apache.solr.client.solrj.SolrServerException;
import org.apache.solr.client.solrj.impl.HttpSolrServer;
import org.apache.solr.client.solrj.impl.XMLResponseParser;
import org.apache.solr.client.solrj.request.CoreAdminRequest;
import org.apache.solr.client.solrj.response.CoreAdminResponse;
import org.apache.solr.client.solrj.response.QueryResponse;
import org.apache.solr.client.solrj.response.TermsResponse;
<<<<<<< HEAD
import org.apache.solr.client.solrj.SolrRequest;
import org.apache.solr.client.solrj.impl.HttpSolrClient;
import org.apache.solr.client.solrj.impl.HttpSolrClient.Builder;
import org.apache.solr.client.solrj.impl.XMLResponseParser;
import org.apache.solr.client.solrj.response.CoreAdminResponse;
=======
>>>>>>> 485cbbd3
import org.apache.solr.common.SolrDocument;
import org.apache.solr.common.SolrDocumentList;
import org.apache.solr.common.SolrException;
import org.apache.solr.common.SolrInputDocument;
import org.apache.solr.common.util.NamedList;
import org.openide.modules.InstalledFileLocator;
import org.openide.modules.Places;
import org.openide.util.NbBundle;
import org.sleuthkit.autopsy.casemodule.Case;
import org.sleuthkit.autopsy.casemodule.Case.CaseType;
import org.sleuthkit.autopsy.core.UserPreferences;
import org.sleuthkit.autopsy.coreutils.Logger;
import org.sleuthkit.autopsy.coreutils.ModuleSettings;
import org.sleuthkit.autopsy.coreutils.PlatformUtil;
import org.sleuthkit.autopsy.coreutils.UNCPathUtilities;
import org.sleuthkit.datamodel.Content;

/**
 * Handles management of a either a local or centralized Solr server and its
 * cores.
 */
public class Server {

    /**
     * Solr document field names.
     */
    public static enum Schema {

        ID {
            @Override
            public String toString() {
                return "id"; //NON-NLS
            }
        },
        IMAGE_ID {
            @Override
            public String toString() {
                return "image_id"; //NON-NLS
            }
        },
        // This is not stored or index . it is copied to Text and Content_Ws
        CONTENT {
            @Override
            public String toString() {
                return "content"; //NON-NLS
            }
        },
        TEXT {
            @Override
            public String toString() {
                return "text"; //NON-NLS
            }
        },
        CONTENT_WS {
            @Override
            public String toString() {
                return "content_ws"; //NON-NLS
            }
        },
        FILE_NAME {
            @Override
            public String toString() {
                return "file_name"; //NON-NLS
            }
        },
        // note that we no longer index this field
        CTIME {
            @Override
            public String toString() {
                return "ctime"; //NON-NLS
            }
        },
        // note that we no longer index this field
        ATIME {
            @Override
            public String toString() {
                return "atime"; //NON-NLS
            }
        },
        // note that we no longer index this field
        MTIME {
            @Override
            public String toString() {
                return "mtime"; //NON-NLS
            }
        },
        // note that we no longer index this field
        CRTIME {
            @Override
            public String toString() {
                return "crtime"; //NON-NLS
            }
        },
        NUM_CHUNKS {
            @Override
            public String toString() {
                return "num_chunks"; //NON-NLS
            }
        },
    };

    public static final String HL_ANALYZE_CHARS_UNLIMITED = "500000"; //max 1MB in a chunk. use -1 for unlimited, but -1 option may not be supported (not documented)
    //max content size we can send to Solr
    public static final long MAX_CONTENT_SIZE = 1L * 1024 * 1024 * 1024;
    private static final Logger logger = Logger.getLogger(Server.class.getName());
    private static final String DEFAULT_CORE_NAME = "coreCase"; //NON-NLS
    public static final String CORE_EVT = "CORE_EVT"; //NON-NLS
    @Deprecated
    public static final char ID_CHUNK_SEP = '_';
    public static final String CHUNK_ID_SEPARATOR = "_";
    private String javaPath = "java"; //NON-NLS
    public static final Charset DEFAULT_INDEXED_TEXT_CHARSET = Charset.forName("UTF-8"); ///< default Charset to index text as
    private static final int MAX_SOLR_MEM_MB = 512; //TODO set dynamically based on avail. system resources
    private Process curSolrProcess = null;
    static final String PROPERTIES_FILE = KeywordSearchSettings.MODULE_NAME;
    static final String PROPERTIES_CURRENT_SERVER_PORT = "IndexingServerPort"; //NON-NLS
    static final String PROPERTIES_CURRENT_STOP_PORT = "IndexingServerStopPort"; //NON-NLS
    private static final String KEY = "jjk#09s"; //NON-NLS
    static final String DEFAULT_SOLR_SERVER_HOST = "localhost"; //NON-NLS
    static final int DEFAULT_SOLR_SERVER_PORT = 23232;
    static final int DEFAULT_SOLR_STOP_PORT = 34343;
    private int currentSolrServerPort = 0;
    private int currentSolrStopPort = 0;
    private static final boolean DEBUG = false;//(Version.getBuildType() == Version.Type.DEVELOPMENT);
    private UNCPathUtilities uncPathUtilities = null;
    private static final String SOLR = "solr";
    private static final String CORE_PROPERTIES = "core.properties";

    public enum CORE_EVT_STATES {

        STOPPED, STARTED
    };

    // A reference to the locally running Solr instance.
    private final HttpSolrClient localSolrServer;
    private final Builder builder;

    // A reference to the Solr server we are currently connected to for the Case.
    // This could be a local or remote server.
    private HttpSolrClient currentSolrServer;

    private Core currentCore;
    private final ReentrantReadWriteLock currentCoreLock;

    private final File solrFolder;
    private final ServerAction serverAction;
    private InputStreamPrinterThread errorRedirectThread;

    /**
     * New instance for the server at the given URL
     *
     */
    Server() {
        initSettings();

        this.builder = new Builder("http://localhost:" + currentSolrServerPort + "/solr"); //NON-NLS
        this.localSolrServer = this.builder.build();
        serverAction = new ServerAction();
        solrFolder = InstalledFileLocator.getDefault().locate("solr", Server.class.getPackage().getName(), false); //NON-NLS
        javaPath = PlatformUtil.getJavaPath();

        currentCoreLock = new ReentrantReadWriteLock(true);
        uncPathUtilities = new UNCPathUtilities();

        logger.log(Level.INFO, "Created Server instance"); //NON-NLS
    }

    private void initSettings() {

        if (ModuleSettings.settingExists(PROPERTIES_FILE, PROPERTIES_CURRENT_SERVER_PORT)) {
            try {
                currentSolrServerPort = Integer.decode(ModuleSettings.getConfigSetting(PROPERTIES_FILE, PROPERTIES_CURRENT_SERVER_PORT));
            } catch (NumberFormatException nfe) {
                logger.log(Level.WARNING, "Could not decode indexing server port, value was not a valid port number, using the default. ", nfe); //NON-NLS
                currentSolrServerPort = DEFAULT_SOLR_SERVER_PORT;
            }
        } else {
            currentSolrServerPort = DEFAULT_SOLR_SERVER_PORT;
            ModuleSettings.setConfigSetting(PROPERTIES_FILE, PROPERTIES_CURRENT_SERVER_PORT, String.valueOf(currentSolrServerPort));
        }

        if (ModuleSettings.settingExists(PROPERTIES_FILE, PROPERTIES_CURRENT_STOP_PORT)) {
            try {
                currentSolrStopPort = Integer.decode(ModuleSettings.getConfigSetting(PROPERTIES_FILE, PROPERTIES_CURRENT_STOP_PORT));
            } catch (NumberFormatException nfe) {
                logger.log(Level.WARNING, "Could not decode indexing server stop port, value was not a valid port number, using default", nfe); //NON-NLS
                currentSolrStopPort = DEFAULT_SOLR_STOP_PORT;
            }
        } else {
            currentSolrStopPort = DEFAULT_SOLR_STOP_PORT;
            ModuleSettings.setConfigSetting(PROPERTIES_FILE, PROPERTIES_CURRENT_STOP_PORT, String.valueOf(currentSolrStopPort));
        }
    }

    @Override
    public void finalize() throws java.lang.Throwable {
        stop();
        super.finalize();
    }

    public void addServerActionListener(PropertyChangeListener l) {
        serverAction.addPropertyChangeListener(l);
    }

    int getCurrentSolrServerPort() {
        return currentSolrServerPort;
    }

    int getCurrentSolrStopPort() {
        return currentSolrStopPort;
    }

    /**
     * Helper threads to handle stderr/stdout from Solr process
     */
    private static class InputStreamPrinterThread extends Thread {

        InputStream stream;
        OutputStream out;
        volatile boolean doRun = true;

        InputStreamPrinterThread(InputStream stream, String type) {
            this.stream = stream;
            try {
                final String log = Places.getUserDirectory().getAbsolutePath()
                        + File.separator + "var" + File.separator + "log" //NON-NLS
                        + File.separator + "solr.log." + type; //NON-NLS
                File outputFile = new File(log.concat(".0"));
                File first = new File(log.concat(".1"));
                File second = new File(log.concat(".2"));
                if (second.exists()) {
                    second.delete();
                }
                if (first.exists()) {
                    first.renameTo(second);
                }
                if (outputFile.exists()) {
                    outputFile.renameTo(first);
                } else {
                    outputFile.createNewFile();
                }
                out = new FileOutputStream(outputFile);

            } catch (Exception ex) {
                logger.log(Level.WARNING, "Failed to create solr log file", ex); //NON-NLS
            }
        }

        void stopRun() {
            doRun = false;
        }

        @Override
        public void run() {

            try (InputStreamReader isr = new InputStreamReader(stream);
                    BufferedReader br = new BufferedReader(isr);
                    OutputStreamWriter osw = new OutputStreamWriter(out, PlatformUtil.getDefaultPlatformCharset());
                    BufferedWriter bw = new BufferedWriter(osw);) {

                String line = null;
                while (doRun && (line = br.readLine()) != null) {
                    bw.write(line);
                    bw.newLine();
                    if (DEBUG) {
                        //flush buffers if dev version for debugging
                        bw.flush();
                    }
                }
                bw.flush();
            } catch (IOException ex) {
                logger.log(Level.SEVERE, "Error redirecting Solr output stream", ex); //NON-NLS
            }
        }
    }

    /**
     * Get list of PIDs of currently running Solr processes
     *
     * @return
     */
    List<Long> getSolrPIDs() {
        List<Long> pids = new ArrayList<>();

        //NOTE: these needs to be in sync with process start string in start()
        final String pidsQuery = "Args.4.eq=-DSTOP.KEY=" + KEY + ",Args.6.eq=start.jar"; //NON-NLS

        long[] pidsArr = PlatformUtil.getJavaPIDs(pidsQuery);
        if (pidsArr != null) {
            for (int i = 0; i < pidsArr.length; ++i) {
                pids.add(pidsArr[i]);
            }
        }

        return pids;
    }

    /**
     * Kill residual Solr processes. Note, this method should be used only if
     * Solr could not be stopped in a graceful manner.
     */
    void killSolr() {
        List<Long> solrPids = getSolrPIDs();
        for (long pid : solrPids) {
            logger.log(Level.INFO, "Trying to kill old Solr process, PID: {0}", pid); //NON-NLS
            PlatformUtil.killProcess(pid);
        }
    }

    /**
     * Tries to start a local Solr instance in a separate process. Returns
     * immediately (probably before the server is ready) and doesn't check
     * whether it was successful.
     */
    void start() throws KeywordSearchModuleException, SolrServerNoPortException {
        if (isRunning()) {
            // If a Solr server is running we stop it.
            stop();
        }

        if (!isPortAvailable(currentSolrServerPort)) {
            // There is something already listening on our port. Let's see if
            // this is from an earlier run that didn't successfully shut down
            // and if so kill it.
            final List<Long> pids = this.getSolrPIDs();

            // If the culprit listening on the port is not a Solr process
            // we refuse to start.
            if (pids.isEmpty()) {
                throw new SolrServerNoPortException(currentSolrServerPort);
            }

            // Ok, we've tried to stop it above but there still appears to be
            // a Solr process listening on our port so we forcefully kill it.
            killSolr();

            // If either of the ports are still in use after our attempt to kill 
            // previously running processes we give up and throw an exception.
            if (!isPortAvailable(currentSolrServerPort)) {
                throw new SolrServerNoPortException(currentSolrServerPort);
            }
            if (!isPortAvailable(currentSolrStopPort)) {
                throw new SolrServerNoPortException(currentSolrStopPort);
            }
        }

        logger.log(Level.INFO, "Starting Solr server from: {0}", solrFolder.getAbsolutePath()); //NON-NLS

        if (isPortAvailable(currentSolrServerPort)) {
            logger.log(Level.INFO, "Port [{0}] available, starting Solr", currentSolrServerPort); //NON-NLS
            try {
                final String MAX_SOLR_MEM_MB_PAR = "-Xmx" + Integer.toString(MAX_SOLR_MEM_MB) + "m"; //NON-NLS
                List<String> commandLine = new ArrayList<>();
                commandLine.add(javaPath);
                commandLine.add(MAX_SOLR_MEM_MB_PAR);
                commandLine.add("-DSTOP.PORT=" + currentSolrStopPort); //NON-NLS
                commandLine.add("-Djetty.port=" + currentSolrServerPort); //NON-NLS
                commandLine.add("-DSTOP.KEY=" + KEY); //NON-NLS
                commandLine.add("-jar"); //NON-NLS
                commandLine.add("start.jar"); //NON-NLS

                ProcessBuilder solrProcessBuilder = new ProcessBuilder(commandLine);
                solrProcessBuilder.directory(solrFolder);

                // Redirect stdout and stderr to files to prevent blocking.
                Path solrStdoutPath = Paths.get(Places.getUserDirectory().getAbsolutePath(), "var", "log", "solr.log.stdout"); //NON-NLS
                solrProcessBuilder.redirectOutput(solrStdoutPath.toFile());

                Path solrStderrPath = Paths.get(Places.getUserDirectory().getAbsolutePath(), "var", "log", "solr.log.stderr"); //NON-NLS
                solrProcessBuilder.redirectError(solrStderrPath.toFile());

                logger.log(Level.INFO, "Starting Solr using: {0}", solrProcessBuilder.command()); //NON-NLS
                curSolrProcess = solrProcessBuilder.start();
                logger.log(Level.INFO, "Finished starting Solr"); //NON-NLS

                try {
                    //block for 10 seconds, give time to fully start the process
                    //so if it's restarted solr operations can be resumed seamlessly
                    Thread.sleep(10 * 1000);
                } catch (InterruptedException ex) {
                    logger.log(Level.WARNING, "Timer interrupted"); //NON-NLS
                }

                final List<Long> pids = this.getSolrPIDs();
                logger.log(Level.INFO, "New Solr process PID: {0}", pids); //NON-NLS
            } catch (SecurityException ex) {
                logger.log(Level.SEVERE, "Could not start Solr process!", ex); //NON-NLS
                throw new KeywordSearchModuleException(
                        NbBundle.getMessage(this.getClass(), "Server.start.exception.cantStartSolr.msg"), ex);
            } catch (IOException ex) {
                logger.log(Level.SEVERE, "Could not start Solr server process!", ex); //NON-NLS
                throw new KeywordSearchModuleException(
                        NbBundle.getMessage(this.getClass(), "Server.start.exception.cantStartSolr.msg2"), ex);
            }
        }
    }

    /**
     * Checks to see if a specific port is available.
     *
     * @param port the port to check for availability
     */
    static boolean isPortAvailable(int port) {
        ServerSocket ss = null;
        try {

            ss = new ServerSocket(port, 0, java.net.Inet4Address.getByName("localhost")); //NON-NLS
            if (ss.isBound()) {
                ss.setReuseAddress(true);
                ss.close();
                return true;
            }

        } catch (IOException e) {
        } finally {
            if (ss != null) {
                try {
                    ss.close();
                } catch (IOException e) {
                    /*
                     * should not be thrown
                     */
                }
            }
        }
        return false;
    }

    /**
     * Changes the current solr server port. Only call this after available.
     *
     * @param port Port to change to
     */
    void changeSolrServerPort(int port) {
        currentSolrServerPort = port;
        ModuleSettings.setConfigSetting(PROPERTIES_FILE, PROPERTIES_CURRENT_SERVER_PORT, String.valueOf(port));
    }

    /**
     * Changes the current solr stop port. Only call this after available.
     *
     * @param port Port to change to
     */
    void changeSolrStopPort(int port) {
        currentSolrStopPort = port;
        ModuleSettings.setConfigSetting(PROPERTIES_FILE, PROPERTIES_CURRENT_STOP_PORT, String.valueOf(port));
    }

    /**
     * Tries to stop the local Solr instance.
     *
     * Waits for the stop command to finish before returning.
     */
    synchronized void stop() {

        try {
            // Close any open core before stopping server
            closeCore();
        } catch (KeywordSearchModuleException e) {
            logger.log(Level.WARNING, "Failed to close core: ", e); //NON-NLS
        }

        try {
            logger.log(Level.INFO, "Stopping Solr server from: {0}", solrFolder.getAbsolutePath()); //NON-NLS

            //try graceful shutdown
            final String[] SOLR_STOP_CMD = {
                javaPath,
                "-DSTOP.PORT=" + currentSolrStopPort, //NON-NLS
                "-DSTOP.KEY=" + KEY, //NON-NLS
                "-jar", //NON-NLS
                "start.jar", //NON-NLS
                "--stop", //NON-NLS
            };
            Process stop = Runtime.getRuntime().exec(SOLR_STOP_CMD, null, solrFolder);
            logger.log(Level.INFO, "Waiting for stopping Solr server"); //NON-NLS
            stop.waitFor();

            //if still running, forcefully stop it
            if (curSolrProcess != null) {
                curSolrProcess.destroy();
                curSolrProcess = null;
            }

        } catch (InterruptedException | IOException ex) {
        } finally {
            //stop Solr stream -> log redirect threads
            try {
                if (errorRedirectThread != null) {
                    errorRedirectThread.stopRun();
                    errorRedirectThread = null;
                }
            } finally {
                //if still running, kill it
                killSolr();
            }

            logger.log(Level.INFO, "Finished stopping Solr server"); //NON-NLS
        }
    }

    /**
     * Tests if there's a local Solr server running by sending it a core-status
     * request.
     *
     * @return false if the request failed with a connection error, otherwise
     *         true
     */
    synchronized boolean isRunning() throws KeywordSearchModuleException {
        try {

            if (isPortAvailable(currentSolrServerPort)) {
                return false;
            }

            if (curSolrProcess != null && !curSolrProcess.isAlive()) {
                return false;
            }

            // making a status request here instead of just doing solrServer.ping(), because
            // that doesn't work when there are no cores
            //TODO handle timeout in cases when some other type of server on that port
            CoreAdminRequest.getStatus(null, localSolrServer);

            logger.log(Level.INFO, "Solr server is running"); //NON-NLS
        } catch (SolrServerException ex) {

            Throwable cause = ex.getRootCause();

            // TODO: check if SocketExceptions should actually happen (is
            // probably caused by starting a connection as the server finishes
            // shutting down)
            if (cause instanceof ConnectException || cause instanceof SocketException) { //|| cause instanceof NoHttpResponseException) {
                logger.log(Level.INFO, "Solr server is not running, cause: {0}", cause.getMessage()); //NON-NLS
                return false;
            } else {
                throw new KeywordSearchModuleException(
                        NbBundle.getMessage(this.getClass(), "Server.isRunning.exception.errCheckSolrRunning.msg"), ex);
            }
        } catch (SolrException ex) {
            // Just log 404 errors for now...
            logger.log(Level.INFO, "Solr server is not running", ex); //NON-NLS
            return false;
        } catch (IOException ex) {
            throw new KeywordSearchModuleException(
                    NbBundle.getMessage(this.getClass(), "Server.isRunning.exception.errCheckSolrRunning.msg2"), ex);
        }

        return true;
    }

    /*
     * ** Convenience methods for use while we only open one case at a time ***
     */
    /**
     * Creates/opens a Solr core (index) for a case.
     *
     * @param theCase The case for which the core is to be created/opened.
     *
     *
     * @throws KeywordSearchModuleException If an error occurs while
     *                                      creating/opening the core.
     */
    void openCoreForCase(Case theCase) throws KeywordSearchModuleException {
        currentCoreLock.writeLock().lock();
        try {
            currentCore = openCore(theCase);
            serverAction.putValue(CORE_EVT, CORE_EVT_STATES.STARTED);
        } finally {
            currentCoreLock.writeLock().unlock();
        }
    }

    /**
     * Determines whether or not there is a currently open core (index).
     *
     * @return true or false
     */
    boolean coreIsOpen() {
        currentCoreLock.readLock().lock();
        try {
            return (null != currentCore);
        } finally {
            currentCoreLock.readLock().unlock();
        }
    }

    void closeCore() throws KeywordSearchModuleException {
        currentCoreLock.writeLock().lock();
        try {
            if (null != currentCore) {
                currentCore.close();
                currentCore = null;
                serverAction.putValue(CORE_EVT, CORE_EVT_STATES.STOPPED);
            }
        } finally {
            currentCoreLock.writeLock().unlock();
        }
    }

    void addDocument(SolrInputDocument doc) throws KeywordSearchModuleException {
        currentCoreLock.readLock().lock();
        try {
            currentCore.addDocument(doc);
        } finally {
            currentCoreLock.readLock().unlock();
        }
    }

    /**
     * Get index dir location for the case
     *
     * @param theCase the case to get index dir for
     *
     * @return absolute path to index dir
     */
    String geCoreDataDirPath(Case theCase) {
        String indexDir = theCase.getModuleDirectory() + File.separator + "keywordsearch" + File.separator + "data"; //NON-NLS
        if (uncPathUtilities != null) {
            // if we can check for UNC paths, do so, otherwise just return the indexDir
            String result = uncPathUtilities.mappedDriveToUNC(indexDir);
            if (result == null) {
                uncPathUtilities.rescanDrives();
                result = uncPathUtilities.mappedDriveToUNC(indexDir);
            }
            if (result == null) {
                return indexDir;
            }
            return result;
        }
        return indexDir;
    }

    /**
     * ** end single-case specific methods ***
     */
    /**
     * Creates/opens a Solr core (index) for a case.
     *
     * @param theCase The case for which the core is to be created/opened.
     *
     * @return An object representing the created/opened core.
     *
     * @throws KeywordSearchModuleException If an error occurs while
     *                                      creating/opening the core.
     */
    private Core openCore(Case theCase) throws KeywordSearchModuleException {
        try {
            if (theCase.getCaseType() == CaseType.SINGLE_USER_CASE) {
                currentSolrServer = this.localSolrServer;
            } else {
                String host = UserPreferences.getIndexingServerHost();
                String port = UserPreferences.getIndexingServerPort();
                currentSolrServer = new Builder("http://" + host + ":" + port + "/solr").build(); //NON-NLS
            }
            connectToSolrServer(currentSolrServer);

        } catch (SolrServerException | IOException ex) {
            throw new KeywordSearchModuleException(NbBundle.getMessage(Server.class, "Server.connect.exception.msg"), ex);
        }

        String dataDir = geCoreDataDirPath(theCase);
        String coreName = theCase.getTextIndexName();
        return this.openCore(coreName.isEmpty() ? DEFAULT_CORE_NAME : coreName, new File(dataDir), theCase.getCaseType());
    }

    /**
     * Commits current core if it exists
     *
     * @throws SolrServerException, NoOpenCoreException
     */
    void commit() throws SolrServerException, NoOpenCoreException {
        currentCoreLock.readLock().lock();
        try {
            if (null == currentCore) {
                throw new NoOpenCoreException();
            }
            currentCore.commit();
        } finally {
            currentCoreLock.readLock().unlock();
        }
    }

    NamedList<Object> request(SolrRequest request) throws SolrServerException, NoOpenCoreException {
        currentCoreLock.readLock().lock();
        try {
            if (null == currentCore) {
                throw new NoOpenCoreException();
            }
            return currentCore.request(request);
        } finally {
            currentCoreLock.readLock().unlock();
        }
    }

    /**
     * Execute query that gets only number of all Solr files indexed without
     * actually returning the files. The result does not include chunks, only
     * number of actual files.
     *
     * @return int representing number of indexed files
     *
     * @throws KeywordSearchModuleException
     * @throws NoOpenCoreException
     */
    public int queryNumIndexedFiles() throws KeywordSearchModuleException, NoOpenCoreException {
        currentCoreLock.readLock().lock();
        try {
            if (null == currentCore) {
                throw new NoOpenCoreException();
            }
            try {
                return currentCore.queryNumIndexedFiles();
            } catch (SolrServerException | IOException ex) {
                throw new KeywordSearchModuleException(NbBundle.getMessage(this.getClass(), "Server.queryNumIdxFiles.exception.msg"), ex);
            }
        } finally {
            currentCoreLock.readLock().unlock();
        }
    }

    /**
     * Execute query that gets only number of all Solr file chunks (not logical
     * files) indexed without actually returning the content.
     *
     * @return int representing number of indexed chunks
     *
     * @throws KeywordSearchModuleException
     * @throws NoOpenCoreException
     */
    public int queryNumIndexedChunks() throws KeywordSearchModuleException, NoOpenCoreException {
        currentCoreLock.readLock().lock();
        try {
            if (null == currentCore) {
                throw new NoOpenCoreException();
            }
            try {
                return currentCore.queryNumIndexedChunks();
            } catch (SolrServerException | IOException ex) {
                throw new KeywordSearchModuleException(NbBundle.getMessage(this.getClass(), "Server.queryNumIdxChunks.exception.msg"), ex);
            }
        } finally {
            currentCoreLock.readLock().unlock();
        }
    }

    /**
     * Execute query that gets only number of all Solr documents indexed (files
     * and chunks) without actually returning the documents
     *
     * @return int representing number of indexed files (files and chunks)
     *
     * @throws KeywordSearchModuleException
     * @throws NoOpenCoreException
     */
    public int queryNumIndexedDocuments() throws KeywordSearchModuleException, NoOpenCoreException {
        currentCoreLock.readLock().lock();
        try {
            if (null == currentCore) {
                throw new NoOpenCoreException();
            }
            try {
                return currentCore.queryNumIndexedDocuments();
            } catch (SolrServerException | IOException ex) {
                throw new KeywordSearchModuleException(NbBundle.getMessage(this.getClass(), "Server.queryNumIdxDocs.exception.msg"), ex);
            }
        } finally {
            currentCoreLock.readLock().unlock();
        }
    }

    /**
     * Return true if the file is indexed (either as a whole as a chunk)
     *
     * @param contentID
     *
     * @return true if it is indexed
     *
     * @throws KeywordSearchModuleException
     * @throws NoOpenCoreException
     */
    public boolean queryIsIndexed(long contentID) throws KeywordSearchModuleException, NoOpenCoreException {
        currentCoreLock.readLock().lock();
        try {
            if (null == currentCore) {
                throw new NoOpenCoreException();
            }
            try {
                return currentCore.queryIsIndexed(contentID);
            } catch (SolrServerException | IOException ex) {
                throw new KeywordSearchModuleException(NbBundle.getMessage(this.getClass(), "Server.queryIsIdxd.exception.msg"), ex);
            }

        } finally {
            currentCoreLock.readLock().unlock();
        }
    }

    /**
     * Execute query that gets number of indexed file chunks for a file
     *
     * @param fileID file id of the original file broken into chunks and indexed
     *
     * @return int representing number of indexed file chunks, 0 if there is no
     *         chunks
     *
     * @throws KeywordSearchModuleException
     * @throws NoOpenCoreException
     */
    public int queryNumFileChunks(long fileID) throws KeywordSearchModuleException, NoOpenCoreException {
        currentCoreLock.readLock().lock();
        try {
            if (null == currentCore) {
                throw new NoOpenCoreException();
            }
            try {
                return currentCore.queryNumFileChunks(fileID);
            } catch (SolrServerException | IOException ex) {
                throw new KeywordSearchModuleException(NbBundle.getMessage(this.getClass(), "Server.queryNumFileChunks.exception.msg"), ex);
            }
        } finally {
            currentCoreLock.readLock().unlock();
        }
    }

    /**
     * Execute solr query
     *
     * @param sq query
     *
     * @return query response
     *
     * @throws KeywordSearchModuleException
     * @throws NoOpenCoreException
     */
    public QueryResponse query(SolrQuery sq) throws KeywordSearchModuleException, NoOpenCoreException, IOException {
        currentCoreLock.readLock().lock();
        try {
            if (null == currentCore) {
                throw new NoOpenCoreException();
            }
            try {
                return currentCore.query(sq);
            } catch (SolrServerException ex) {
                throw new KeywordSearchModuleException(NbBundle.getMessage(this.getClass(), "Server.query.exception.msg", sq.getQuery()), ex);
            }
        } finally {
            currentCoreLock.readLock().unlock();
        }
    }

    /**
     * Execute solr query
     *
     * @param sq     the query
     * @param method http method to use
     *
     * @return query response
     *
     * @throws KeywordSearchModuleException
     * @throws NoOpenCoreException
     */
    public QueryResponse query(SolrQuery sq, SolrRequest.METHOD method) throws KeywordSearchModuleException, NoOpenCoreException {
        currentCoreLock.readLock().lock();
        try {
            if (null == currentCore) {
                throw new NoOpenCoreException();
            }
            try {
                return currentCore.query(sq, method);
            } catch (SolrServerException | IOException ex) {
                throw new KeywordSearchModuleException(NbBundle.getMessage(this.getClass(), "Server.query2.exception.msg", sq.getQuery()), ex);
            }
        } finally {
            currentCoreLock.readLock().unlock();
        }
    }

    /**
     * Execute Solr terms query
     *
     * @param sq the query
     *
     * @return terms response
     *
     * @throws KeywordSearchModuleException
     * @throws NoOpenCoreException
     */
    public TermsResponse queryTerms(SolrQuery sq) throws KeywordSearchModuleException, NoOpenCoreException {
        currentCoreLock.readLock().lock();
        try {
            if (null == currentCore) {
                throw new NoOpenCoreException();
            }
            try {
                return currentCore.queryTerms(sq);
            } catch (SolrServerException | IOException ex) {
                throw new KeywordSearchModuleException(NbBundle.getMessage(this.getClass(), "Server.queryTerms.exception.msg", sq.getQuery()), ex);
            }
        } finally {
            currentCoreLock.readLock().unlock();
        }
    }

    /**
     * Get the text contents of the given file as stored in SOLR.
     *
     * @param content to get the text for
     *
     * @return content text string or null on error
     *
     * @throws NoOpenCoreException
     */
    public String getSolrContent(final Content content) throws NoOpenCoreException {
        currentCoreLock.readLock().lock();
        try {
            if (null == currentCore) {
                throw new NoOpenCoreException();
            }
            return currentCore.getSolrContent(content.getId(), 0);
        } finally {
            currentCoreLock.readLock().unlock();
        }
    }

    /**
     * Get the text contents of a single chunk for the given file as stored in
     * SOLR.
     *
     * @param content to get the text for
     * @param chunkID chunk number to query (starting at 1), or 0 if there is no
     *                chunks for that content
     *
     * @return content text string or null if error quering
     *
     * @throws NoOpenCoreException
     */
    public String getSolrContent(final Content content, int chunkID) throws NoOpenCoreException {
        currentCoreLock.readLock().lock();
        try {
            if (null == currentCore) {
                throw new NoOpenCoreException();
            }
            return currentCore.getSolrContent(content.getId(), chunkID);
        } finally {
            currentCoreLock.readLock().unlock();
        }
    }

    /**
     * Get the text contents for the given object id.
     *
     * @param objectID
     *
     * @return
     *
     * @throws NoOpenCoreException
     */
    public String getSolrContent(final long objectID) throws NoOpenCoreException {
        currentCoreLock.readLock().lock();
        try {
            if (null == currentCore) {
                throw new NoOpenCoreException();
            }
            return currentCore.getSolrContent(objectID, 0);
        } finally {
            currentCoreLock.readLock().unlock();
        }
    }

    /**
     * Get the text contents for the given object id and chunk id.
     *
     * @param objectID
     * @param chunkID
     *
     * @return
     *
     * @throws NoOpenCoreException
     */
    public String getSolrContent(final long objectID, final int chunkID) throws NoOpenCoreException {
        currentCoreLock.readLock().lock();
        try {
            if (null == currentCore) {
                throw new NoOpenCoreException();
            }
            return currentCore.getSolrContent(objectID, chunkID);
        } finally {
            currentCoreLock.readLock().unlock();
        }
    }

    /**
     * Method to return ingester instance
     *
     * @return ingester instance
     */
    public static Ingester getIngester() {
        return Ingester.getDefault();
    }

    /**
     * Given file parent id and child chunk ID, return the ID string of the
     * chunk as stored in Solr, e.g. FILEID_CHUNKID
     *
     * @param parentID the parent file id (id of the source content)
     * @param childID  the child chunk id
     *
     * @return formatted string id
     */
    public static String getChunkIdString(long parentID, int childID) {
        return Long.toString(parentID) + Server.CHUNK_ID_SEPARATOR + Integer.toString(childID);
    }

    /**
     * Creates/opens a Solr core (index) for a case.
     *
     * @param coreName The core name.
     * @param dataDir  The data directory for the core.
     * @param caseType The type of the case (single-user or multi-user) for
     *                 which the core is being created/opened.
     *
     * @return An object representing the created/opened core.
     *
     * @throws KeywordSearchModuleException If an error occurs while
     *                                      creating/opening the core.
     */
    private Core openCore(String coreName, File dataDir, CaseType caseType) throws KeywordSearchModuleException {

        try {
            if (!dataDir.exists()) {
                dataDir.mkdirs();
            }

            if (!this.isRunning()) {
                logger.log(Level.SEVERE, "Core create/open requested, but server not yet running"); //NON-NLS
                throw new KeywordSearchModuleException(NbBundle.getMessage(this.getClass(), "Server.openCore.exception.msg"));
            }

            if (!coreIsLoaded(coreName)) {
                /*
                 * The core either does not exist or it is not loaded. Make a
                 * request that will cause the core to be created if it does not
                 * exist or loaded if it already exists.
                 */

                // In single user mode, if there is a core.properties file already,
                // we've hit a solr bug. Compensate by deleting it.
                if (caseType == CaseType.SINGLE_USER_CASE) {
                    Path corePropertiesFile = Paths.get(solrFolder.toString(), SOLR, coreName, CORE_PROPERTIES);
                    if (corePropertiesFile.toFile().exists()) {
                        try {
                            corePropertiesFile.toFile().delete();
                        } catch (Exception ex) {
                            logger.log(Level.INFO, "Could not delete pre-existing core.properties prior to opening the core."); //NON-NLS
                        }
                    }
                }

                CoreAdminRequest.Create createCoreRequest = new CoreAdminRequest.Create();
                createCoreRequest.setDataDir(dataDir.getAbsolutePath());
                createCoreRequest.setCoreName(coreName);
                createCoreRequest.setConfigSet("AutopsyConfig"); //NON-NLS
                createCoreRequest.setIsLoadOnStartup(false);
                createCoreRequest.setIsTransient(true);
                currentSolrServer.request(createCoreRequest);
            }

            if (!coreIndexFolderExists(coreName)) {
                throw new KeywordSearchModuleException(NbBundle.getMessage(this.getClass(), "Server.openCore.exception.noIndexDir.msg"));
            }

            return new Core(coreName, caseType);

        } catch (SolrServerException | SolrException | IOException ex) {
            throw new KeywordSearchModuleException(NbBundle.getMessage(this.getClass(), "Server.openCore.exception.cantOpen.msg"), ex);
        }
    }

    /**
     * Attempts to connect to the given Solr server.
     *
     * @param solrServer
     *
     * @throws SolrServerException
     * @throws IOException
     */
    void connectToSolrServer(HttpSolrClient solrServer) throws SolrServerException, IOException {
        CoreAdminRequest.getStatus(null, solrServer);
    }

    /**
     * Determines whether or not a particular Solr core exists and is loaded.
     *
     * @param coreName The name of the core.
     *
     * @return True if the core exists and is loaded, false if the core does not
     *         exist or is not loaded
     *
     * @throws SolrServerException If there is a problem communicating with the
     *                             Solr server.
     * @throws IOException         If there is a problem communicating with the
     *                             Solr server.
     */
    private boolean coreIsLoaded(String coreName) throws SolrServerException, IOException {
        CoreAdminResponse response = CoreAdminRequest.getStatus(coreName, currentSolrServer);
        return response.getCoreStatus(coreName).get("instanceDir") != null; //NON-NLS
    }

    /**
     * Determines whether or not the index files folder for a Solr core exists.
     *
     * @param coreName the name of the core.
     *
     * @return true or false
     *
     * @throws SolrServerException
     * @throws IOException
     */
    private boolean coreIndexFolderExists(String coreName) throws SolrServerException, IOException {
        CoreAdminResponse response = CoreAdminRequest.getStatus(coreName, currentSolrServer);
        Object dataDirPath = response.getCoreStatus(coreName).get("dataDir"); //NON-NLS
        if (null != dataDirPath) {
            File indexDir = Paths.get((String) dataDirPath, "index").toFile();  //NON-NLS
            return indexDir.exists();
        } else {
            return false;
        }
    }

    class Core {

        // handle to the core in Solr
        private final String name;

        private final CaseType caseType;

        // the server to access a core needs to be built from a URL with the
        // core in it, and is only good for core-specific operations
        private final HttpSolrClient solrCore;

        private Core(String name, CaseType caseType) {
            this.name = name;
            this.caseType = caseType;

            this.solrCore = new Builder(currentSolrServer.getBaseURL() + "/" + name).build(); //NON-NLS

            //TODO test these settings
            //solrCore.setSoTimeout(1000 * 60);  // socket read timeout, make large enough so can index larger files
            //solrCore.setConnectionTimeout(1000);
            solrCore.setDefaultMaxConnectionsPerHost(2);
            solrCore.setMaxTotalConnections(5);
            solrCore.setFollowRedirects(false);  // defaults to false
            // allowCompression defaults to false.
            // Server side must support gzip or deflate for this to have any effect.
            solrCore.setAllowCompression(true);
            solrCore.setParser(new XMLResponseParser()); // binary parser is used by default

        }

        /**
         * Get the name of the core
         *
         * @return the String name of the core
         */
        String getName() {
            return name;
        }

        private QueryResponse query(SolrQuery sq) throws SolrServerException, IOException {
            return solrCore.query(sq);
        }

        private NamedList<Object> request(SolrRequest request) throws SolrServerException {
            try {
                return solrCore.request(request);
            } catch (IOException e) {
                logger.log(Level.WARNING, "Could not issue Solr request. ", e); //NON-NLS
                throw new SolrServerException(
                        NbBundle.getMessage(this.getClass(), "Server.request.exception.exception.msg"), e);
            }

        }

        private QueryResponse query(SolrQuery sq, SolrRequest.METHOD method) throws SolrServerException, IOException {
            return solrCore.query(sq, method);
        }

        private TermsResponse queryTerms(SolrQuery sq) throws SolrServerException, IOException {
            QueryResponse qres = solrCore.query(sq);
            return qres.getTermsResponse();
        }

        private void commit() throws SolrServerException {
            try {
                //commit and block
                solrCore.commit(true, true);
            } catch (IOException e) {
                logger.log(Level.WARNING, "Could not commit index. ", e); //NON-NLS
                throw new SolrServerException(NbBundle.getMessage(this.getClass(), "Server.commit.exception.msg"), e);
            }
        }

        void addDocument(SolrInputDocument doc) throws KeywordSearchModuleException {
            try {
                solrCore.add(doc);
            } catch (SolrServerException ex) {
                logger.log(Level.SEVERE, "Could not add document to index via update handler: " + doc.getField("id"), ex); //NON-NLS
                throw new KeywordSearchModuleException(
                        NbBundle.getMessage(this.getClass(), "Server.addDoc.exception.msg", doc.getField("id")), ex); //NON-NLS
            } catch (IOException ex) {
                logger.log(Level.SEVERE, "Could not add document to index via update handler: " + doc.getField("id"), ex); //NON-NLS
                throw new KeywordSearchModuleException(
                        NbBundle.getMessage(this.getClass(), "Server.addDoc.exception.msg2", doc.getField("id")), ex); //NON-NLS
            }
        }

        /**
         * get the text from the content field for the given file
         *
         * @param contentID
         * @param chunkID
         *
         * @return
         */
        private String getSolrContent(long contentID, int chunkID) {
            final SolrQuery q = new SolrQuery();
            q.setQuery("*:*");
            String filterQuery = Schema.ID.toString() + ":" + KeywordSearchUtil.escapeLuceneQuery(Long.toString(contentID));
            if (chunkID != 0) {
                filterQuery = filterQuery + Server.CHUNK_ID_SEPARATOR + chunkID;
            }
            q.addFilterQuery(filterQuery);
            q.setFields(Schema.TEXT.toString());
            try {
                // Get the first result. 
                SolrDocumentList solrDocuments = solrCore.query(q).getResults();

                if (!solrDocuments.isEmpty()) {
                    SolrDocument solrDocument = solrDocuments.get(0);
                    if (solrDocument != null) {
                        Collection<Object> fieldValues = solrDocument.getFieldValues(Schema.TEXT.toString());
                        if (fieldValues.size() == 1) // The indexed text field for artifacts will only have a single value.
                        {
                            return fieldValues.toArray(new String[0])[0];
                        } else // The indexed text for files has 2 values, the file name and the file content.
                        // We return the file content value.
                        {
                            return fieldValues.toArray(new String[0])[1];
                        }
                    }
                }
            } catch (SolrServerException | IOException ex) {
                logger.log(Level.WARNING, "Error getting content from Solr", ex); //NON-NLS
                return null;
            }

            return null;
        }

        synchronized void close() throws KeywordSearchModuleException {
            // We only unload cores for "single-user" cases.
            if (this.caseType == CaseType.MULTI_USER_CASE) {
                return;
            }

            try {
                CoreAdminRequest.unloadCore(this.name, currentSolrServer);
            } catch (SolrServerException ex) {
                throw new KeywordSearchModuleException(
                        NbBundle.getMessage(this.getClass(), "Server.close.exception.msg"), ex);
            } catch (IOException ex) {
                throw new KeywordSearchModuleException(
                        NbBundle.getMessage(this.getClass(), "Server.close.exception.msg2"), ex);
            }
        }

        /**
         * Execute query that gets only number of all Solr files (not chunks)
         * indexed without actually returning the files
         *
         * @return int representing number of indexed files (entire files, not
         *         chunks)
         *
         * @throws SolrServerException
         */
        private int queryNumIndexedFiles() throws SolrServerException, IOException {
            return queryNumIndexedDocuments() - queryNumIndexedChunks();
        }

        /**
         * Execute query that gets only number of all chunks (not logical files,
         * or all documents) indexed without actually returning the content
         *
         * @return int representing number of indexed chunks
         *
         * @throws SolrServerException
         */
<<<<<<< HEAD
        private int queryNumIndexedChunks() throws SolrServerException, IOException {
=======
        private int queryNumIndexedChunks() throws SolrServerException {
>>>>>>> 485cbbd3
            SolrQuery q = new SolrQuery(Server.Schema.ID + ":*" + Server.CHUNK_ID_SEPARATOR + "*");
            q.setRows(0);
            int numChunks = (int) query(q).getResults().getNumFound();
            return numChunks;
        }

        /**
         * Execute query that gets only number of all Solr documents indexed
         * without actually returning the documents. Documents include entire
         * indexed files as well as chunks, which are treated as documents.
         *
         * @return int representing number of indexed documents (entire files
         *         and chunks)
         *
         * @throws SolrServerException
         */
        private int queryNumIndexedDocuments() throws SolrServerException, IOException {
            SolrQuery q = new SolrQuery("*:*");
            q.setRows(0);
            return (int) query(q).getResults().getNumFound();
        }

        /**
         * Return true if the file is indexed (either as a whole as a chunk)
         *
         * @param contentID
         *
         * @return true if it is indexed
         *
         * @throws SolrServerException
         */
        private boolean queryIsIndexed(long contentID) throws SolrServerException, IOException {
            String id = KeywordSearchUtil.escapeLuceneQuery(Long.toString(contentID));
            SolrQuery q = new SolrQuery("*:*");
            q.addFilterQuery(Server.Schema.ID.toString() + ":" + id);
            //q.setFields(Server.Schema.ID.toString());
            q.setRows(0);
            return (int) query(q).getResults().getNumFound() != 0;
        }

        /**
         * Execute query that gets number of indexed file chunks for a file
         *
         * @param contentID file id of the original file broken into chunks and
         *                  indexed
         *
         * @return int representing number of indexed file chunks, 0 if there is
         *         no chunks
         *
         * @throws SolrServerException
         */
        private int queryNumFileChunks(long contentID) throws SolrServerException, IOException {
            String id = KeywordSearchUtil.escapeLuceneQuery(Long.toString(contentID));
            final SolrQuery q
                    = new SolrQuery(Server.Schema.ID + ":" + id + Server.CHUNK_ID_SEPARATOR + "*");
            q.setRows(0);
            return (int) query(q).getResults().getNumFound();
        }
    }

    class ServerAction extends AbstractAction {

        private static final long serialVersionUID = 1L;

        @Override
        public void actionPerformed(ActionEvent e) {
            logger.log(Level.INFO, e.paramString().trim());
        }
    }

    /**
     * Exception thrown if solr port not available
     */
    class SolrServerNoPortException extends SocketException {

        private static final long serialVersionUID = 1L;

        /**
         * the port number that is not available
         */
        private final int port;

        SolrServerNoPortException(int port) {
            super(NbBundle.getMessage(Server.class, "Server.solrServerNoPortException.msg", port,
                    Server.PROPERTIES_CURRENT_SERVER_PORT));
            this.port = port;
        }

        int getPortNumber() {
            return port;
        }
    }
}<|MERGE_RESOLUTION|>--- conflicted
+++ resolved
@@ -50,14 +50,10 @@
 import org.apache.solr.client.solrj.response.CoreAdminResponse;
 import org.apache.solr.client.solrj.response.QueryResponse;
 import org.apache.solr.client.solrj.response.TermsResponse;
-<<<<<<< HEAD
-import org.apache.solr.client.solrj.SolrRequest;
 import org.apache.solr.client.solrj.impl.HttpSolrClient;
 import org.apache.solr.client.solrj.impl.HttpSolrClient.Builder;
 import org.apache.solr.client.solrj.impl.XMLResponseParser;
 import org.apache.solr.client.solrj.response.CoreAdminResponse;
-=======
->>>>>>> 485cbbd3
 import org.apache.solr.common.SolrDocument;
 import org.apache.solr.common.SolrDocumentList;
 import org.apache.solr.common.SolrException;
@@ -1356,11 +1352,7 @@
          *
          * @throws SolrServerException
          */
-<<<<<<< HEAD
         private int queryNumIndexedChunks() throws SolrServerException, IOException {
-=======
-        private int queryNumIndexedChunks() throws SolrServerException {
->>>>>>> 485cbbd3
             SolrQuery q = new SolrQuery(Server.Schema.ID + ":*" + Server.CHUNK_ID_SEPARATOR + "*");
             q.setRows(0);
             int numChunks = (int) query(q).getResults().getNumFound();
