--- conflicted
+++ resolved
@@ -172,7 +172,7 @@
         try {
             queryResults = keywordSearchQuery.performQuery();
         } catch (NoOpenCoreException ex) {
-            logger.log(Level.WARNING, "Could not perform the query. ", ex);
+            logger.log(Level.WARNING, "Could not perform the query. ", ex); //NON-NLS
             return false;
         }
 
@@ -185,20 +185,7 @@
 
         final boolean literal_query = keywordSearchQuery.isLiteral();
 
-<<<<<<< HEAD
         int resID = 0;
-=======
-            List<KeyValueQuery> tempList = new ArrayList<>();
-            
-            //execute the query and get fscontents matching
-            Map<String, List<ContentHit>> tcqRes;
-            try {
-                tcqRes = tcq.performQuery();
-            } catch (NoOpenCoreException ex) {
-                logger.log(Level.WARNING, "Could not perform the query. ", ex); //NON-NLS
-                return false;
-            }
->>>>>>> 0da3ca90
 
         List<KeyValueQueryContent> tempList = new ArrayList<>();
         final Map<AbstractFile, ContentHit> uniqueFileMap = queryResults.getUniqueFiles();
@@ -265,7 +252,6 @@
      * @param f
      * @return
      */
-<<<<<<< HEAD
     private String getHighlightQuery(KeywordSearchQuery query, boolean literal_query, QueryResults queryResults, AbstractFile f) {
         String highlightQueryEscaped;
         if (literal_query) {
@@ -292,51 +278,6 @@
                             break; //go to next term
                         }
                     }
-=======
-    class ResulTermsMatchesChildFactory extends ChildFactory<KeyValueQuery> {
-
-        Collection<KeyValueQuery> things;
-
-        ResulTermsMatchesChildFactory(Collection<KeyValueQuery> things) {
-            this.things = things;
-        }
-
-        @Override
-        protected boolean createKeys(List<KeyValueQuery> toPopulate) {
-            return toPopulate.addAll(things);
-        }
-
-        @Override
-        protected Node createNodeForKey(KeyValueQuery thing) {
-            //return new KeyValueNode(thing, Children.LEAF);
-            return new KeyValueNode(thing, Children.create(new ResultFilesChildFactory(thing), true));
-        }
-
-        /**
-         * Child factory that produces 2nd level child nodes showing files with matches
-         */
-        class ResultFilesChildFactory extends ChildFactory<KeyValueQuery> {
-
-            private KeyValueQuery thing;
-
-            ResultFilesChildFactory(KeyValueQuery thing) {
-                this.thing = thing;
-            }
-
-            @Override
-            protected boolean createKeys(List<KeyValueQuery> toPopulate) {
-                //use Lucene query to get files with regular expression match result
-                final String keywordQuery = thing.getName();
-                LuceneQuery filesQuery = new LuceneQuery(keywordQuery);
-                filesQuery.escape();
-
-                Map<String, List<ContentHit>> matchesRes;
-                try {
-                    matchesRes = filesQuery.performQuery();
-                } catch (NoOpenCoreException ex) {
-                    logger.log(Level.WARNING, "Could not perform the query. ", ex); //NON-NLS
-                    return false;
->>>>>>> 0da3ca90
                 }
 
                 final int lastTerm = hitTerms.size() - 1;
@@ -527,13 +468,7 @@
                 // test if any exceptions were thrown
                 get();
             } catch (InterruptedException | ExecutionException ex) {
-<<<<<<< HEAD
-                logger.log(Level.SEVERE, "Error querying ", ex);
-            } // catch and ignore if we were cancelled
-            catch (java.util.concurrent.CancellationException ex) {
-=======
                 logger.log(Level.SEVERE, "Error querying ", ex); //NON-NLS
->>>>>>> 0da3ca90
             }
         }
 
