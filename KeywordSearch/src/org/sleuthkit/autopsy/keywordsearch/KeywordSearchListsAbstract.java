--- conflicted
+++ resolved
@@ -1,443 +1,439 @@
-/*
- * Autopsy Forensic Browser
- * 
- * Copyright 2011 Basis Technology Corp.
- * Contact: carrier <at> sleuthkit <dot> org
- * 
- * Licensed under the Apache License, Version 2.0 (the "License");
- * you may not use this file except in compliance with the License.
- * You may obtain a copy of the License at
- * 
- *     http://www.apache.org/licenses/LICENSE-2.0
- * 
- * Unless required by applicable law or agreed to in writing, software
- * distributed under the License is distributed on an "AS IS" BASIS,
- * WITHOUT WARRANTIES OR CONDITIONS OF ANY KIND, either express or implied.
- * See the License for the specific language governing permissions and
- * limitations under the License.
- */
-package org.sleuthkit.autopsy.keywordsearch;
-
-import java.beans.PropertyChangeListener;
-import java.beans.PropertyChangeSupport;
-import java.io.File;
-import java.util.ArrayList;
-import java.util.Date;
-import java.util.LinkedHashMap;
-import java.util.List;
-import java.util.Map;
-import org.sleuthkit.autopsy.coreutils.Logger;
-import org.sleuthkit.autopsy.coreutils.PlatformUtil;
-import org.sleuthkit.datamodel.BlackboardAttribute;
-
-/**
- * Keyword list saving, loading, and editing abstract class.
- */
-public abstract class KeywordSearchListsAbstract {
-
-    protected String filePath;
-    Map<String, KeywordSearchList> theLists; //the keyword data
-    static KeywordSearchListsXML currentInstance = null;
-    private static final String CUR_LISTS_FILE_NAME = "keywords.xml";
-<<<<<<< HEAD
-    private static String CUR_LISTS_FILE = PlatformUtil.getUserConfigDirectory() + File.separator + CUR_LISTS_FILE_NAME;
-=======
-    private static String CUR_LISTS_FILE = PlatformUtil.getUserDirectory() + File.separator + CUR_LISTS_FILE_NAME;
->>>>>>> 08033cbf
-    protected static final Logger logger = Logger.getLogger(KeywordSearchListsAbstract.class.getName());
-    PropertyChangeSupport changeSupport;
-
-    public KeywordSearchListsAbstract(String filePath) {
-        this.filePath = filePath;
-        theLists = new LinkedHashMap<String, KeywordSearchList>();
-        changeSupport = new PropertyChangeSupport(this);
-    }
-
-    //property support
-    public enum ListsEvt {
-
-        LIST_ADDED, LIST_DELETED, LIST_UPDATED
-    };
-
-    /**
-     * get instance for managing the current keyword list of the application
-     */
-    static KeywordSearchListsXML getCurrent() {
-        if (currentInstance == null) {
-            currentInstance = new KeywordSearchListsXML(CUR_LISTS_FILE);
-            currentInstance.reload();
-        }
-        return currentInstance;
-    }
-
-    void addPropertyChangeListener(PropertyChangeListener l) {
-        changeSupport.addPropertyChangeListener(l);
-    }
-
-    private void prepopulateLists() {
-        //phone number
-        List<Keyword> phones = new ArrayList<Keyword>();
-        phones.add(new Keyword("[(]{0,1}\\d\\d\\d[)]{0,1}[\\.-]\\d\\d\\d[\\.-]\\d\\d\\d\\d", false, BlackboardAttribute.ATTRIBUTE_TYPE.TSK_PHONE_NUMBER));
-        //phones.add(new Keyword("\\d{8,10}", false));
-        //IP address
-        List<Keyword> ips = new ArrayList<Keyword>();
-        ips.add(new Keyword("(([0-9]|[1-9][0-9]|1[0-9]{2}|2[0-4][0-9]|25[0-5])\\.){3}([0-9]|[1-9][0-9]|1[0-9]{2}|2[0-4][0-9]|25[0-5])", false, BlackboardAttribute.ATTRIBUTE_TYPE.TSK_IP_ADDRESS));
-        //email
-        List<Keyword> emails = new ArrayList<Keyword>();
-        emails.add(new Keyword("[A-Z0-9._%-]+@[A-Z0-9.-]+\\.[A-Z]{2,4}", false, BlackboardAttribute.ATTRIBUTE_TYPE.TSK_EMAIL));
-        //URL
-        List<Keyword> urls = new ArrayList<Keyword>();
-        //urls.add(new Keyword("http://|https://|^www\\.", false, BlackboardAttribute.ATTRIBUTE_TYPE.TSK_URL));
-        urls.add(new Keyword("((((ht|f)tp(s?))\\://)|www\\.)[a-zA-Z0-9\\-\\.]+\\.([a-zA-Z]{2,5})(\\:[0-9]+)*(/($|[a-zA-Z0-9\\.\\,\\;\\?\\'\\\\+&amp;%\\$#\\=~_\\-]+))*", false, BlackboardAttribute.ATTRIBUTE_TYPE.TSK_URL));
-
-        //urls.add(new Keyword("ssh://", false, BlackboardAttribute.ATTRIBUTE_TYPE.TSK_URL));
-
-        //disable messages for harcoded/locked lists
-        addList("Phone Numbers", phones, false, false, true);
-        addList("IP Addresses", ips, false, false, true);
-        addList("Email Addresses", emails, true, false, true);
-        addList("URLs", urls, true, false, true);
-    }
-
-    /**
-     * load the file or create new
-     */
-    public void reload() {
-        boolean created = false;
-
-        theLists.clear();
-        prepopulateLists();
-        if (!this.listFileExists()) {
-            //create new if it doesn't exist
-            save();
-            created = true;
-        }
-
-        //load, if fails to laod create new
-        if (!load() && !created) {
-            //create new if failed to load
-            save();
-        }
-
-
-    }
-
-    List<KeywordSearchList> getListsL() {
-        List<KeywordSearchList> ret = new ArrayList<KeywordSearchList>();
-        for (KeywordSearchList list : theLists.values()) {
-            ret.add(list);
-        }
-        return ret;
-    }
-    
-    List<KeywordSearchList> getListsL(boolean locked) {
-        List<KeywordSearchList> ret = new ArrayList<KeywordSearchList>();
-        for (KeywordSearchList list : theLists.values()) {
-            if(list.isLocked().equals(locked)) {
-                ret.add(list);
-            }
-        }
-        return ret;
-    }
-
-    /**
-     * Get list names of all loaded keyword list names
-     * @return List of keyword list names
-     */
-    List<String> getListNames() {
-        return new ArrayList<String>(theLists.keySet());
-    }
-    
-    /**
-     * Get list names of all locked or unlocked loaded keyword list names
-     * @param locked true if look for locked lists, false otherwise
-     * @return List of keyword list names
-     */
-    List<String> getListNames(boolean locked) {
-        ArrayList<String> lists = new ArrayList<String>();
-        for (String listName : theLists.keySet()) {
-            KeywordSearchList list = theLists.get(listName);
-            if (locked == list.isLocked())
-                lists.add(listName);
-        }
-         
-        return lists;
-    }
-
-    /**
-     * return first list that contains the keyword
-     * @param keyword
-     * @return found list or null
-     */
-    KeywordSearchList getListWithKeyword(Keyword keyword) {
-        KeywordSearchList found = null;
-        for (KeywordSearchList list : theLists.values()) {
-            if (list.hasKeyword(keyword)) {
-                found = list;
-                break;
-            }
-        }
-        return found;
-    }
-
-    /**
-     * return first list that contains the keyword
-     * @param keyword
-     * @return found list or null
-     */
-    KeywordSearchList getListWithKeyword(String keyword) {
-        KeywordSearchList found = null;
-        for (KeywordSearchList list : theLists.values()) {
-            if (list.hasKeyword(keyword)) {
-                found = list;
-                break;
-            }
-        }
-        return found;
-    }
-
-    /**
-     * get number of lists currently stored
-     * @return number of lists currently stored
-     */
-    int getNumberLists() {
-        return theLists.size();
-    }
-    
-    /**
-     * get number of unlocked or locked lists currently stored
-     * @param locked true if look for locked lists, false otherwise
-     * @return number of unlocked lists currently stored
-     */
-    int getNumberLists(boolean locked) {
-        int numLists = 0;
-        for (String listName : theLists.keySet()) {
-            KeywordSearchList list = theLists.get(listName);
-            if (locked == list.isLocked())
-                ++ numLists;
-        }
-        return numLists;
-    }
-
-    /**
-     * get list by name or null
-     * @param name id of the list
-     * @return keyword list representation
-     */
-    KeywordSearchList getList(String name) {
-        return theLists.get(name);
-    }
-
-    /**
-     * check if list with given name id exists
-     * @param name id to check
-     * @return true if list already exists or false otherwise
-     */
-    boolean listExists(String name) {
-        return getList(name) != null;
-    }
-
-    /**
-     * adds the new word list using name id
-     * replacing old one if exists with the same name
-     * @param name the name of the new list or list to replace
-     * @param newList list of keywords
-     * @param useForIngest should this list be used for ingest
-     * @return true if old list was replaced
-     */
-    boolean addList(String name, List<Keyword> newList, boolean useForIngest, boolean ingestMessages, boolean locked) {
-        boolean replaced = false;
-        KeywordSearchList curList = getList(name);
-        final Date now = new Date();
-        if (curList == null) {
-            theLists.put(name, new KeywordSearchList(name, now, now, useForIngest, ingestMessages, newList, locked));
-//            if (!locked) {
-//                save();
-//            }
-            changeSupport.firePropertyChange(ListsEvt.LIST_ADDED.toString(), null, name);
-        } else {
-            theLists.put(name, new KeywordSearchList(name, curList.getDateCreated(), now, useForIngest, ingestMessages, newList, locked));
-//            if (!locked) {
-//                save();
-//            }
-            replaced = true;
-            changeSupport.firePropertyChange(ListsEvt.LIST_UPDATED.toString(), null, name);
-        }
-
-        return replaced;
-    }
-
-    boolean addList(String name, List<Keyword> newList, boolean useForIngest, boolean ingestMessages) {
-        return addList(name, newList, useForIngest, ingestMessages, false);
-    }
-
-    boolean addList(String name, List<Keyword> newList) {
-        return addList(name, newList, true, true);
-    }
-    
-    boolean addList(KeywordSearchList list) {
-        return addList(list.getName(), list.getKeywords(), list.getUseForIngest(), list.getIngestMessages(), list.isLocked());
-    }
-
-    /**
-     * write out multiple lists
-     * @param lists
-     * @return 
-     */
-    boolean writeLists(List<KeywordSearchList> lists) {
-        int oldSize = this.getNumberLists();
-
-        List<KeywordSearchList> overwritten = new ArrayList<KeywordSearchList>();
-        List<KeywordSearchList> newLists = new ArrayList<KeywordSearchList>();
-        for (KeywordSearchList list : lists) {
-            if (this.listExists(list.getName())) {
-                overwritten.add(list);
-            } else {
-                newLists.add(list);
-            }
-            theLists.put(list.getName(), list);
-        }
-        //boolean saved = save();
-        if (true) {
-            for (KeywordSearchList list : newLists) {
-                changeSupport.firePropertyChange(ListsEvt.LIST_ADDED.toString(), null, list.getName());
-            }
-            for (KeywordSearchList over : overwritten) {
-                changeSupport.firePropertyChange(ListsEvt.LIST_UPDATED.toString(), null, over.getName());
-            }
-        }
-        return true;
-    }
-
-    /**
-     * delete list if exists and save new list
-     * @param name of list to delete
-     * @return true if deleted
-     */
-    boolean deleteList(String name) {
-        boolean deleted = false;
-        KeywordSearchList delList = getList(name);
-        if (delList != null && !delList.isLocked()) {
-            theLists.remove(name);
-            //deleted = save();
-        }
-        changeSupport.firePropertyChange(ListsEvt.LIST_DELETED.toString(), null, name);
-        return true;
-
-    }
-
-    /**
-     * writes out current list replacing the last lists file
-     */
-    public abstract boolean save();
-
-    /**
-     * load and parse List, then dispose
-     */
-    public abstract boolean load();
-
-    private boolean listFileExists() {
-        File f = new File(filePath);
-        return f.exists() && f.canRead() && f.canWrite();
-    }
-}
-
-/**
- * a representation of a single keyword list
- * created or loaded
- */
-class KeywordSearchList {
-
-    private String name;
-    private Date created;
-    private Date modified;
-    private Boolean useForIngest;
-    private Boolean ingestMessages;
-    private List<Keyword> keywords;
-    private Boolean locked;
-
-    KeywordSearchList(String name, Date created, Date modified, Boolean useForIngest, Boolean ingestMessages, List<Keyword> keywords, boolean locked) {
-        this.name = name;
-        this.created = created;
-        this.modified = modified;
-        this.useForIngest = useForIngest;
-        this.ingestMessages = ingestMessages;
-        this.keywords = keywords;
-        this.locked = locked;
-    }
-
-    KeywordSearchList(String name, Date created, Date modified, Boolean useForIngest, Boolean ingestMessages, List<Keyword> keywords) {
-        this(name, created, modified, useForIngest, ingestMessages, keywords, false);
-    }
-
-    @Override
-    public boolean equals(Object obj) {
-        if (obj == null) {
-            return false;
-        }
-        if (getClass() != obj.getClass()) {
-            return false;
-        }
-        final KeywordSearchList other = (KeywordSearchList) obj;
-        if ((this.name == null) ? (other.name != null) : !this.name.equals(other.name)) {
-            return false;
-        }
-        return true;
-    }
-
-    @Override
-    public int hashCode() {
-        int hash = 5;
-        return hash;
-    }
-
-    String getName() {
-        return name;
-    }
-
-    Date getDateCreated() {
-        return created;
-    }
-
-    Date getDateModified() {
-        return modified;
-    }
-
-    Boolean getUseForIngest() {
-        return useForIngest;
-    }
-
-    void setUseForIngest(boolean use) {
-        this.useForIngest = use;
-    }
-
-    Boolean getIngestMessages() {
-        return ingestMessages;
-    }
-
-    void setIngestMessages(boolean ingestMessages) {
-        this.ingestMessages = ingestMessages;
-    }
-
-    List<Keyword> getKeywords() {
-        return keywords;
-    }
-
-    boolean hasKeyword(Keyword keyword) {
-        return keywords.contains(keyword);
-    }
-
-    boolean hasKeyword(String keyword) {
-        //note, this ignores isLiteral
-        for (Keyword k : keywords) {
-            if (k.getQuery().equals(keyword)) {
-                return true;
-            }
-        }
-        return false;
-    }
-
-    Boolean isLocked() {
-        return locked;
-    }
+/*
+ * Autopsy Forensic Browser
+ * 
+ * Copyright 2011 Basis Technology Corp.
+ * Contact: carrier <at> sleuthkit <dot> org
+ * 
+ * Licensed under the Apache License, Version 2.0 (the "License");
+ * you may not use this file except in compliance with the License.
+ * You may obtain a copy of the License at
+ * 
+ *     http://www.apache.org/licenses/LICENSE-2.0
+ * 
+ * Unless required by applicable law or agreed to in writing, software
+ * distributed under the License is distributed on an "AS IS" BASIS,
+ * WITHOUT WARRANTIES OR CONDITIONS OF ANY KIND, either express or implied.
+ * See the License for the specific language governing permissions and
+ * limitations under the License.
+ */
+package org.sleuthkit.autopsy.keywordsearch;
+
+import java.beans.PropertyChangeListener;
+import java.beans.PropertyChangeSupport;
+import java.io.File;
+import java.util.ArrayList;
+import java.util.Date;
+import java.util.LinkedHashMap;
+import java.util.List;
+import java.util.Map;
+import org.sleuthkit.autopsy.coreutils.Logger;
+import org.sleuthkit.autopsy.coreutils.PlatformUtil;
+import org.sleuthkit.datamodel.BlackboardAttribute;
+
+/**
+ * Keyword list saving, loading, and editing abstract class.
+ */
+public abstract class KeywordSearchListsAbstract {
+
+    protected String filePath;
+    Map<String, KeywordSearchList> theLists; //the keyword data
+    static KeywordSearchListsXML currentInstance = null;
+    private static final String CUR_LISTS_FILE_NAME = "keywords.xml";
+    private static String CUR_LISTS_FILE = PlatformUtil.getUserConfigDirectory() + File.separator + CUR_LISTS_FILE_NAME;
+    protected static final Logger logger = Logger.getLogger(KeywordSearchListsAbstract.class.getName());
+    PropertyChangeSupport changeSupport;
+
+    public KeywordSearchListsAbstract(String filePath) {
+        this.filePath = filePath;
+        theLists = new LinkedHashMap<String, KeywordSearchList>();
+        changeSupport = new PropertyChangeSupport(this);
+    }
+
+    //property support
+    public enum ListsEvt {
+
+        LIST_ADDED, LIST_DELETED, LIST_UPDATED
+    };
+
+    /**
+     * get instance for managing the current keyword list of the application
+     */
+    static KeywordSearchListsXML getCurrent() {
+        if (currentInstance == null) {
+            currentInstance = new KeywordSearchListsXML(CUR_LISTS_FILE);
+            currentInstance.reload();
+        }
+        return currentInstance;
+    }
+
+    void addPropertyChangeListener(PropertyChangeListener l) {
+        changeSupport.addPropertyChangeListener(l);
+    }
+
+    private void prepopulateLists() {
+        //phone number
+        List<Keyword> phones = new ArrayList<Keyword>();
+        phones.add(new Keyword("[(]{0,1}\\d\\d\\d[)]{0,1}[\\.-]\\d\\d\\d[\\.-]\\d\\d\\d\\d", false, BlackboardAttribute.ATTRIBUTE_TYPE.TSK_PHONE_NUMBER));
+        //phones.add(new Keyword("\\d{8,10}", false));
+        //IP address
+        List<Keyword> ips = new ArrayList<Keyword>();
+        ips.add(new Keyword("(([0-9]|[1-9][0-9]|1[0-9]{2}|2[0-4][0-9]|25[0-5])\\.){3}([0-9]|[1-9][0-9]|1[0-9]{2}|2[0-4][0-9]|25[0-5])", false, BlackboardAttribute.ATTRIBUTE_TYPE.TSK_IP_ADDRESS));
+        //email
+        List<Keyword> emails = new ArrayList<Keyword>();
+        emails.add(new Keyword("[A-Z0-9._%-]+@[A-Z0-9.-]+\\.[A-Z]{2,4}", false, BlackboardAttribute.ATTRIBUTE_TYPE.TSK_EMAIL));
+        //URL
+        List<Keyword> urls = new ArrayList<Keyword>();
+        //urls.add(new Keyword("http://|https://|^www\\.", false, BlackboardAttribute.ATTRIBUTE_TYPE.TSK_URL));
+        urls.add(new Keyword("((((ht|f)tp(s?))\\://)|www\\.)[a-zA-Z0-9\\-\\.]+\\.([a-zA-Z]{2,5})(\\:[0-9]+)*(/($|[a-zA-Z0-9\\.\\,\\;\\?\\'\\\\+&amp;%\\$#\\=~_\\-]+))*", false, BlackboardAttribute.ATTRIBUTE_TYPE.TSK_URL));
+
+        //urls.add(new Keyword("ssh://", false, BlackboardAttribute.ATTRIBUTE_TYPE.TSK_URL));
+
+        //disable messages for harcoded/locked lists
+        addList("Phone Numbers", phones, false, false, true);
+        addList("IP Addresses", ips, false, false, true);
+        addList("Email Addresses", emails, true, false, true);
+        addList("URLs", urls, true, false, true);
+    }
+
+    /**
+     * load the file or create new
+     */
+    public void reload() {
+        boolean created = false;
+
+        theLists.clear();
+        prepopulateLists();
+        if (!this.listFileExists()) {
+            //create new if it doesn't exist
+            save();
+            created = true;
+        }
+
+        //load, if fails to laod create new
+        if (!load() && !created) {
+            //create new if failed to load
+            save();
+        }
+
+
+    }
+
+    List<KeywordSearchList> getListsL() {
+        List<KeywordSearchList> ret = new ArrayList<KeywordSearchList>();
+        for (KeywordSearchList list : theLists.values()) {
+            ret.add(list);
+        }
+        return ret;
+    }
+    
+    List<KeywordSearchList> getListsL(boolean locked) {
+        List<KeywordSearchList> ret = new ArrayList<KeywordSearchList>();
+        for (KeywordSearchList list : theLists.values()) {
+            if(list.isLocked().equals(locked)) {
+                ret.add(list);
+            }
+        }
+        return ret;
+    }
+
+    /**
+     * Get list names of all loaded keyword list names
+     * @return List of keyword list names
+     */
+    List<String> getListNames() {
+        return new ArrayList<String>(theLists.keySet());
+    }
+    
+    /**
+     * Get list names of all locked or unlocked loaded keyword list names
+     * @param locked true if look for locked lists, false otherwise
+     * @return List of keyword list names
+     */
+    List<String> getListNames(boolean locked) {
+        ArrayList<String> lists = new ArrayList<String>();
+        for (String listName : theLists.keySet()) {
+            KeywordSearchList list = theLists.get(listName);
+            if (locked == list.isLocked())
+                lists.add(listName);
+        }
+         
+        return lists;
+    }
+
+    /**
+     * return first list that contains the keyword
+     * @param keyword
+     * @return found list or null
+     */
+    KeywordSearchList getListWithKeyword(Keyword keyword) {
+        KeywordSearchList found = null;
+        for (KeywordSearchList list : theLists.values()) {
+            if (list.hasKeyword(keyword)) {
+                found = list;
+                break;
+            }
+        }
+        return found;
+    }
+
+    /**
+     * return first list that contains the keyword
+     * @param keyword
+     * @return found list or null
+     */
+    KeywordSearchList getListWithKeyword(String keyword) {
+        KeywordSearchList found = null;
+        for (KeywordSearchList list : theLists.values()) {
+            if (list.hasKeyword(keyword)) {
+                found = list;
+                break;
+            }
+        }
+        return found;
+    }
+
+    /**
+     * get number of lists currently stored
+     * @return number of lists currently stored
+     */
+    int getNumberLists() {
+        return theLists.size();
+    }
+    
+    /**
+     * get number of unlocked or locked lists currently stored
+     * @param locked true if look for locked lists, false otherwise
+     * @return number of unlocked lists currently stored
+     */
+    int getNumberLists(boolean locked) {
+        int numLists = 0;
+        for (String listName : theLists.keySet()) {
+            KeywordSearchList list = theLists.get(listName);
+            if (locked == list.isLocked())
+                ++ numLists;
+        }
+        return numLists;
+    }
+
+    /**
+     * get list by name or null
+     * @param name id of the list
+     * @return keyword list representation
+     */
+    KeywordSearchList getList(String name) {
+        return theLists.get(name);
+    }
+
+    /**
+     * check if list with given name id exists
+     * @param name id to check
+     * @return true if list already exists or false otherwise
+     */
+    boolean listExists(String name) {
+        return getList(name) != null;
+    }
+
+    /**
+     * adds the new word list using name id
+     * replacing old one if exists with the same name
+     * @param name the name of the new list or list to replace
+     * @param newList list of keywords
+     * @param useForIngest should this list be used for ingest
+     * @return true if old list was replaced
+     */
+    boolean addList(String name, List<Keyword> newList, boolean useForIngest, boolean ingestMessages, boolean locked) {
+        boolean replaced = false;
+        KeywordSearchList curList = getList(name);
+        final Date now = new Date();
+        if (curList == null) {
+            theLists.put(name, new KeywordSearchList(name, now, now, useForIngest, ingestMessages, newList, locked));
+//            if (!locked) {
+//                save();
+//            }
+            changeSupport.firePropertyChange(ListsEvt.LIST_ADDED.toString(), null, name);
+        } else {
+            theLists.put(name, new KeywordSearchList(name, curList.getDateCreated(), now, useForIngest, ingestMessages, newList, locked));
+//            if (!locked) {
+//                save();
+//            }
+            replaced = true;
+            changeSupport.firePropertyChange(ListsEvt.LIST_UPDATED.toString(), null, name);
+        }
+
+        return replaced;
+    }
+
+    boolean addList(String name, List<Keyword> newList, boolean useForIngest, boolean ingestMessages) {
+        return addList(name, newList, useForIngest, ingestMessages, false);
+    }
+
+    boolean addList(String name, List<Keyword> newList) {
+        return addList(name, newList, true, true);
+    }
+    
+    boolean addList(KeywordSearchList list) {
+        return addList(list.getName(), list.getKeywords(), list.getUseForIngest(), list.getIngestMessages(), list.isLocked());
+    }
+
+    /**
+     * write out multiple lists
+     * @param lists
+     * @return 
+     */
+    boolean writeLists(List<KeywordSearchList> lists) {
+        int oldSize = this.getNumberLists();
+
+        List<KeywordSearchList> overwritten = new ArrayList<KeywordSearchList>();
+        List<KeywordSearchList> newLists = new ArrayList<KeywordSearchList>();
+        for (KeywordSearchList list : lists) {
+            if (this.listExists(list.getName())) {
+                overwritten.add(list);
+            } else {
+                newLists.add(list);
+            }
+            theLists.put(list.getName(), list);
+        }
+        //boolean saved = save();
+        if (true) {
+            for (KeywordSearchList list : newLists) {
+                changeSupport.firePropertyChange(ListsEvt.LIST_ADDED.toString(), null, list.getName());
+            }
+            for (KeywordSearchList over : overwritten) {
+                changeSupport.firePropertyChange(ListsEvt.LIST_UPDATED.toString(), null, over.getName());
+            }
+        }
+        return true;
+    }
+
+    /**
+     * delete list if exists and save new list
+     * @param name of list to delete
+     * @return true if deleted
+     */
+    boolean deleteList(String name) {
+        boolean deleted = false;
+        KeywordSearchList delList = getList(name);
+        if (delList != null && !delList.isLocked()) {
+            theLists.remove(name);
+            //deleted = save();
+        }
+        changeSupport.firePropertyChange(ListsEvt.LIST_DELETED.toString(), null, name);
+        return true;
+
+    }
+
+    /**
+     * writes out current list replacing the last lists file
+     */
+    public abstract boolean save();
+
+    /**
+     * load and parse List, then dispose
+     */
+    public abstract boolean load();
+
+    private boolean listFileExists() {
+        File f = new File(filePath);
+        return f.exists() && f.canRead() && f.canWrite();
+    }
+}
+
+/**
+ * a representation of a single keyword list
+ * created or loaded
+ */
+class KeywordSearchList {
+
+    private String name;
+    private Date created;
+    private Date modified;
+    private Boolean useForIngest;
+    private Boolean ingestMessages;
+    private List<Keyword> keywords;
+    private Boolean locked;
+
+    KeywordSearchList(String name, Date created, Date modified, Boolean useForIngest, Boolean ingestMessages, List<Keyword> keywords, boolean locked) {
+        this.name = name;
+        this.created = created;
+        this.modified = modified;
+        this.useForIngest = useForIngest;
+        this.ingestMessages = ingestMessages;
+        this.keywords = keywords;
+        this.locked = locked;
+    }
+
+    KeywordSearchList(String name, Date created, Date modified, Boolean useForIngest, Boolean ingestMessages, List<Keyword> keywords) {
+        this(name, created, modified, useForIngest, ingestMessages, keywords, false);
+    }
+
+    @Override
+    public boolean equals(Object obj) {
+        if (obj == null) {
+            return false;
+        }
+        if (getClass() != obj.getClass()) {
+            return false;
+        }
+        final KeywordSearchList other = (KeywordSearchList) obj;
+        if ((this.name == null) ? (other.name != null) : !this.name.equals(other.name)) {
+            return false;
+        }
+        return true;
+    }
+
+    @Override
+    public int hashCode() {
+        int hash = 5;
+        return hash;
+    }
+
+    String getName() {
+        return name;
+    }
+
+    Date getDateCreated() {
+        return created;
+    }
+
+    Date getDateModified() {
+        return modified;
+    }
+
+    Boolean getUseForIngest() {
+        return useForIngest;
+    }
+
+    void setUseForIngest(boolean use) {
+        this.useForIngest = use;
+    }
+
+    Boolean getIngestMessages() {
+        return ingestMessages;
+    }
+
+    void setIngestMessages(boolean ingestMessages) {
+        this.ingestMessages = ingestMessages;
+    }
+
+    List<Keyword> getKeywords() {
+        return keywords;
+    }
+
+    boolean hasKeyword(Keyword keyword) {
+        return keywords.contains(keyword);
+    }
+
+    boolean hasKeyword(String keyword) {
+        //note, this ignores isLiteral
+        for (Keyword k : keywords) {
+            if (k.getQuery().equals(keyword)) {
+                return true;
+            }
+        }
+        return false;
+    }
+
+    Boolean isLocked() {
+        return locked;
+    }
 }