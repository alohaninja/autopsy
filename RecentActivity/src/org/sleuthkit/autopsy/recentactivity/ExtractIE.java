 /*
 *
 * Autopsy Forensic Browser
 * 
 * Copyright 2012-2013 Basis Technology Corp.
 * 
 * Copyright 2012 42six Solutions.
 * Contact: aebadirad <at> 42six <dot> com
 * Project Contact/Architect: carrier <at> sleuthkit <dot> org
 * 
 * Licensed under the Apache License, Version 2.0 (the "License");
 * you may not use this file except in compliance with the License.
 * You may obtain a copy of the License at
 * 
 *     http://www.apache.org/licenses/LICENSE-2.0
 * 
 * Unless required by applicable law or agreed to in writing, software
 * distributed under the License is distributed on an "AS IS" BASIS,
 * WITHOUT WARRANTIES OR CONDITIONS OF ANY KIND, either express or implied.
 * See the License for the specific language governing permissions and
 * limitations under the License.
 */
package org.sleuthkit.autopsy.recentactivity;

//IO imports
import org.sleuthkit.autopsy.coreutils.ExecUtil;
import java.io.File;
import java.io.FileInputStream;
import java.io.FileNotFoundException;
import java.io.FileWriter;
import java.io.IOException;
import java.io.Writer;

//Util Imports
import java.text.ParseException;
import java.text.SimpleDateFormat;
import java.util.ArrayList;
import java.util.List;
import java.util.logging.Level;
import org.sleuthkit.autopsy.coreutils.Logger;
import java.util.Collection;
import java.util.Scanner;
import java.util.regex.Matcher;
import java.util.regex.Pattern;

// TSK Imports
import org.openide.modules.InstalledFileLocator;
import org.sleuthkit.autopsy.casemodule.Case;
import org.sleuthkit.autopsy.coreutils.JLNK;
import org.sleuthkit.autopsy.coreutils.JLnkParser;
import org.sleuthkit.autopsy.datamodel.ContentUtils;
import org.sleuthkit.autopsy.ingest.IngestDataSourceWorkerController;
import org.sleuthkit.autopsy.ingest.IngestServices;
import org.sleuthkit.autopsy.ingest.ModuleDataEvent;
import org.sleuthkit.datamodel.BlackboardArtifact;
import org.sleuthkit.datamodel.BlackboardArtifact.ARTIFACT_TYPE;
import org.sleuthkit.datamodel.BlackboardAttribute;
import org.sleuthkit.datamodel.BlackboardAttribute.ATTRIBUTE_TYPE;
import org.sleuthkit.datamodel.Content;
import org.sleuthkit.autopsy.coreutils.PlatformUtil;
import org.sleuthkit.autopsy.ingest.PipelineContext;
import org.sleuthkit.autopsy.ingest.IngestModuleDataSource;
import org.sleuthkit.autopsy.ingest.IngestModuleInit;
import org.sleuthkit.datamodel.*;

public class ExtractIE extends Extract {
    private static final Logger logger = Logger.getLogger(ExtractIE.class.getName());
    private IngestServices services;
    
    //paths set in init()
    private String moduleTempResultsDir;
    private String PASCO_LIB_PATH;
    private String JAVA_PATH;
    
    // List of Pasco result files for this data source
    private List<String> pascoResults;
    boolean pascoFound = false;
    final public static String MODULE_VERSION = "1.0";
    private static final SimpleDateFormat dateFormatter = new SimpleDateFormat("yyyy-MM-dd'T'HH:mm:ss.SSS'Z'");
    
    private  ExecUtil execPasco;

    //hide public constructor to prevent from instantiation by ingest module loader
    ExtractIE() {
        moduleName = "Internet Explorer";
        moduleTempResultsDir = RAImageIngestModule.getRATempPath(Case.getCurrentCase(), "IE") + File.separator + "results";
        JAVA_PATH = PlatformUtil.getJavaPath();
    }

    @Override
    public String getVersion() {
        return MODULE_VERSION;
    }


    @Override
    public void process(PipelineContext<IngestModuleDataSource>pipelineContext, Content dataSource, IngestDataSourceWorkerController controller) {
            this.extractAndRunPasco(dataSource, controller);
            this.getBookmark(dataSource, controller);
            this.getCookie(dataSource, controller);
            this.getRecentDocuments(dataSource, controller);
            this.getHistory(pascoResults);
    }

    //Favorites section
    // This gets the favorite info
    private void getBookmark(Content dataSource, IngestDataSourceWorkerController controller) {       
        org.sleuthkit.autopsy.casemodule.services.FileManager fileManager = currentCase.getServices().getFileManager();
        List<AbstractFile> favoritesFiles = null;
        try {
            favoritesFiles = fileManager.findFiles(dataSource, "%.url", "Favorites");
        } catch (TskCoreException ex) {
            logger.log(Level.WARNING, "Error fetching 'index.data' files for Internet Explorer history.", ex);
            this.addErrorMessage(this.getName() + ": Error getting Internet Explorer Bookmarks.");
            return;
        }

        for (AbstractFile favoritesFile : favoritesFiles) {
            if (controller.isCancelled()) {
                break;
            }
            Content fav = favoritesFile;
            byte[] t = new byte[(int) fav.getSize()];
            try {
                final int bytesRead = fav.read(t, 0, fav.getSize());
            } catch (TskCoreException ex) {
                logger.log(Level.SEVERE, "Error reading bytes of Internet Explorer favorite.", ex);
                this.addErrorMessage(this.getName() + ": Error reading Internet Explorer Bookmark file " + favoritesFile.getName());
                continue;
            }
            String bookmarkString = new String(t);
            String re1 = ".*?";	// Non-greedy match on filler
            String re2 = "((?:http|https)(?::\\/{2}[\\w]+)(?:[\\/|\\.]?)(?:[^\\s\"]*))";	// HTTP URL 1
            String url = "";
            Pattern p = Pattern.compile(re1 + re2, Pattern.CASE_INSENSITIVE | Pattern.DOTALL);
            Matcher m = p.matcher(bookmarkString);
            if (m.find()) {
                url = m.group(1);
            }
            String name = favoritesFile.getName();
            Long datetime = favoritesFile.getCrtime();
            String Tempdate = datetime.toString();
            datetime = Long.valueOf(Tempdate);
            String domain = Util.extractDomain(url);

            Collection<BlackboardAttribute> bbattributes = new ArrayList<BlackboardAttribute>();
            //TODO revisit usage of deprecated constructor as per TSK-583
            //bbattributes.add(new BlackboardAttribute(ATTRIBUTE_TYPE.TSK_LAST_ACCESSED.getTypeID(), "RecentActivity", "Last Visited", datetime));
            bbattributes.add(new BlackboardAttribute(ATTRIBUTE_TYPE.TSK_DATETIME_ACCESSED.getTypeID(), "RecentActivity", datetime));
            bbattributes.add(new BlackboardAttribute(ATTRIBUTE_TYPE.TSK_URL.getTypeID(), "RecentActivity", url));
            //bbattributes.add(new BlackboardAttribute(ATTRIBUTE_TYPE.TSK_URL_DECODED.getTypeID(), "RecentActivity", EscapeUtil.decodeURL(url)));
            bbattributes.add(new BlackboardAttribute(ATTRIBUTE_TYPE.TSK_NAME.getTypeID(), "RecentActivity", name));
            bbattributes.add(new BlackboardAttribute(ATTRIBUTE_TYPE.TSK_PROG_NAME.getTypeID(), "RecentActivity", "Internet Explorer"));
            bbattributes.add(new BlackboardAttribute(ATTRIBUTE_TYPE.TSK_DOMAIN.getTypeID(), "RecentActivity", domain));
            this.addArtifact(ARTIFACT_TYPE.TSK_WEB_BOOKMARK, favoritesFile, bbattributes);

            services.fireModuleDataEvent(new ModuleDataEvent("Recent Activity", BlackboardArtifact.ARTIFACT_TYPE.TSK_WEB_BOOKMARK));
        }
    }

    //Cookies section
    // This gets the cookies info
    private void getCookie(Content dataSource, IngestDataSourceWorkerController controller) {
        
        org.sleuthkit.autopsy.casemodule.services.FileManager fileManager = currentCase.getServices().getFileManager();
        List<AbstractFile> cookiesFiles = null;
        try {
            cookiesFiles = fileManager.findFiles(dataSource, "%.txt", "Cookies");
        } catch (TskCoreException ex) {
            logger.log(Level.WARNING, "Error fetching 'index.data' files for Internet Explorer history.");
            this.addErrorMessage(this.getName() + ": " + "Error getting Internet Explorer cookie files.");
            return;
        }

        for (AbstractFile cookiesFile : cookiesFiles) {
            if (controller.isCancelled()) {
                break;
            }
            Content fav = cookiesFile;
            byte[] t = new byte[(int) fav.getSize()];
            try {
                final int bytesRead = fav.read(t, 0, fav.getSize());
            } catch (TskCoreException ex) {
                logger.log(Level.SEVERE, "Error reading bytes of Internet Explorer cookie.", ex);
                this.addErrorMessage(this.getName() + ": Error reading Internet Explorer cookie " + cookiesFile.getName());
                continue;
            }
            String cookieString = new String(t);
            String[] values = cookieString.split("\n");
            String url = values.length > 2 ? values[2] : "";
            String value = values.length > 1 ? values[1] : "";
            String name = values.length > 0 ? values[0] : "";
            Long datetime = cookiesFile.getCrtime();
            String tempDate = datetime.toString();
            datetime = Long.valueOf(tempDate);
            String domain = Util.extractDomain(url);

            Collection<BlackboardAttribute> bbattributes = new ArrayList<BlackboardAttribute>();
            bbattributes.add(new BlackboardAttribute(ATTRIBUTE_TYPE.TSK_URL.getTypeID(), "RecentActivity", url));
            //bbattributes.add(new BlackboardAttribute(ATTRIBUTE_TYPE.TSK_URL_DECODED.getTypeID(), "RecentActivity", EscapeUtil.decodeURL(url)));
            //TODO Revisit usage of deprecated Constructor as of TSK-583
            //bbattributes.add(new BlackboardAttribute(ATTRIBUTE_TYPE.TSK_DATETIME.getTypeID(), "RecentActivity", "Last Visited", datetime));
            bbattributes.add(new BlackboardAttribute(ATTRIBUTE_TYPE.TSK_DATETIME.getTypeID(), "RecentActivity", datetime));
            bbattributes.add(new BlackboardAttribute(ATTRIBUTE_TYPE.TSK_VALUE.getTypeID(), "RecentActivity", value));
            //TODO Revisit usage of deprecated Constructor as of TSK-583
            //bbattributes.add(new BlackboardAttribute(ATTRIBUTE_TYPE.TSK_NAME.getTypeID(), "RecentActivity", "Title", (name != null) ? name : ""));
            bbattributes.add(new BlackboardAttribute(ATTRIBUTE_TYPE.TSK_NAME.getTypeID(), "RecentActivity", (name != null) ? name : ""));
            bbattributes.add(new BlackboardAttribute(ATTRIBUTE_TYPE.TSK_PROG_NAME.getTypeID(), "RecentActivity", "Internet Explorer"));
            bbattributes.add(new BlackboardAttribute(ATTRIBUTE_TYPE.TSK_DOMAIN.getTypeID(), "RecentActivity", domain));
            this.addArtifact(ARTIFACT_TYPE.TSK_WEB_COOKIE, cookiesFile, bbattributes);
        }

        services.fireModuleDataEvent(new ModuleDataEvent("Recent Activity", BlackboardArtifact.ARTIFACT_TYPE.TSK_WEB_COOKIE));
    }

    //Recent Documents section
    // This gets the recent object info
    private void getRecentDocuments(Content dataSource, IngestDataSourceWorkerController controller) {
        
        org.sleuthkit.autopsy.casemodule.services.FileManager fileManager = currentCase.getServices().getFileManager();
        List<AbstractFile> recentFiles = null;
        try {
            recentFiles = fileManager.findFiles(dataSource, "%.lnk", "Recent");
        } catch (TskCoreException ex) {
            logger.log(Level.WARNING, "Error fetching 'index.data' files for Internet Explorer history.");
            this.addErrorMessage(this.getName() + ": Error getting Recent Files.");
            return;
        }

        for (AbstractFile recentFile : recentFiles) {
            if (controller.isCancelled()) {
                break;
            }
            Content fav = recentFile;
            if (fav.getSize() == 0) {
                continue;
            }
            JLNK lnk = null;
            JLnkParser lnkParser = new JLnkParser(new ReadContentInputStream(fav), (int) fav.getSize());
            try {
                lnk = lnkParser.parse();
            } catch (Exception e) {
                //TODO should throw a specific checked exception
<<<<<<< HEAD
                logger.log(Level.SEVERE, "Error lnk parsing the file to get recent files" + recentFile, e);
=======
                logger.log(Level.SEVERE, "Error lnk parsing the file to get recent files" + recentFile);
>>>>>>> 0bb8c091
                this.addErrorMessage(this.getName() + ": Error parsing Recent File " + recentFile.getName());
                continue;
            }
            String path = lnk.getBestPath();
            Long datetime = recentFile.getCrtime();

            Collection<BlackboardAttribute> bbattributes = new ArrayList<BlackboardAttribute>();
            bbattributes.add(new BlackboardAttribute(ATTRIBUTE_TYPE.TSK_PATH.getTypeID(), "RecentActivity", path));
            bbattributes.add(new BlackboardAttribute(ATTRIBUTE_TYPE.TSK_NAME.getTypeID(), "RecentActivity", Util.getFileName(path)));
            long id = Util.findID(dataSource, path);
            bbattributes.add(new BlackboardAttribute(ATTRIBUTE_TYPE.TSK_PATH_ID.getTypeID(), "RecentActivity", id));
            //TODO Revisit usage of deprecated constructor as per TSK-583
            //bbattributes.add(new BlackboardAttribute(ATTRIBUTE_TYPE.TSK_DATETIME.getTypeID(), "RecentActivity", "Date Created", datetime));
            bbattributes.add(new BlackboardAttribute(ATTRIBUTE_TYPE.TSK_DATETIME.getTypeID(), "RecentActivity", datetime));
            this.addArtifact(ARTIFACT_TYPE.TSK_RECENT_OBJECT, recentFile, bbattributes);
        }

        services.fireModuleDataEvent(new ModuleDataEvent("Recent Activity", BlackboardArtifact.ARTIFACT_TYPE.TSK_RECENT_OBJECT));
    }


    private void extractAndRunPasco(Content dataSource, IngestDataSourceWorkerController controller) {
        pascoResults = new ArrayList<String>();

        logger.log(Level.INFO, "Pasco results path: " + moduleTempResultsDir);

        final File pascoRoot = InstalledFileLocator.getDefault().locate("pasco2", ExtractIE.class.getPackage().getName(), false);
        if (pascoRoot == null) {
            logger.log(Level.SEVERE, "Pasco2 not found");
            pascoFound = false;
            return;
        } else {
            pascoFound = true;
        }

        final String pascoHome = pascoRoot.getAbsolutePath();
        logger.log(Level.INFO, "Pasco2 home: " + pascoHome);

        PASCO_LIB_PATH = pascoHome + File.separator + "pasco2.jar" + File.pathSeparator
                + pascoHome + File.separator + "*";

        File resultsDir = new File(moduleTempResultsDir);
        resultsDir.mkdirs();
     
 
        // get index.dat files
        org.sleuthkit.autopsy.casemodule.services.FileManager fileManager = currentCase.getServices().getFileManager();
        List<AbstractFile> indexFiles = null;
        try {
            indexFiles = fileManager.findFiles(dataSource, "index.dat");
        } catch (TskCoreException ex) {
            this.addErrorMessage(this.getName() + ": Error getting Internet Explorer history files");
            logger.log(Level.WARNING, "Error fetching 'index.data' files for Internet Explorer history.");
            return;
        }

        String temps;
        String indexFileName;
        for (AbstractFile indexFile : indexFiles) {
            // Since each result represent an index.dat file,
            // just create these files with the following notation:
            // index<Number>.dat (i.e. index0.dat, index1.dat,..., indexN.dat)
            // Write each index.dat file to a temp directory.
            //BlackboardArtifact bbart = fsc.newArtifact(ARTIFACT_TYPE.TSK_WEB_HISTORY);
            indexFileName = "index" + Integer.toString((int) indexFile.getId()) + ".dat";
            //indexFileName = "index" + Long.toString(bbart.getArtifactID()) + ".dat";
            temps = RAImageIngestModule.getRATempPath(currentCase, "IE") + File.separator + indexFileName;
            File datFile = new File(temps);
            if (controller.isCancelled()) {
                datFile.delete();
                break;
            }
            try {
                ContentUtils.writeToFile(indexFile, datFile);
            } catch (IOException e) {
                logger.log(Level.SEVERE, "Error while trying to write index.dat file " + datFile.getAbsolutePath(), e);
                this.addErrorMessage(this.getName() + ": Error while trying to write file:" + datFile.getAbsolutePath());
                continue;
            }

            String filename = "pasco2Result." + indexFile.getId() + ".txt";
            boolean bPascProcSuccess = executePasco(temps, filename);

            //At this point pasco2 proccessed the index files.
            //Now fetch the results, parse them and the delete the files.
            if (bPascProcSuccess) {
                pascoResults.add(filename);
                //Delete index<n>.dat file since it was succcessfully by Pasco
                datFile.delete();
            } else {
                this.addErrorMessage(this.getName() + ": Error processing Internet Explorer history.");
            }
        }
    }

    //Simple wrapper to JavaSystemCaller.Exec() to execute pasco2 jar
    // TODO: Hardcoded command args/path needs to be removed. Maybe set some constants and set env variables for classpath
    // I'm not happy with this code. Can't stand making a system call, is not an acceptable solution but is a hack for now.
    private boolean executePasco(String indexFilePath, String filename) {
        if (pascoFound == false) {
            return false;
        }
        boolean success = true;

        Writer writer = null;
        try {
            final String pascoOutFile = moduleTempResultsDir + File.separator + filename;
            logger.log(Level.INFO, "Writing pasco results to: " + pascoOutFile);
            writer = new FileWriter(pascoOutFile);
            execPasco = new ExecUtil();
            execPasco.execute(writer, JAVA_PATH, 
                    "-cp", PASCO_LIB_PATH, 
                    "isi.pasco2.Main", "-T", "history", indexFilePath );
            // @@@ Investigate use of history versus cache as type.
        } catch (IOException ex) {
            success = false;
            logger.log(Level.SEVERE, "Unable to execute Pasco to process Internet Explorer web history.", ex);
        } catch (InterruptedException ex) {
            success = false;
            logger.log(Level.SEVERE, "Pasco has been interrupted, failed to extract some web history from Internet Explorer.", ex);
        }
        finally {
            if (writer != null) {
                try {
                    writer.flush();
                    writer.close();
                } catch (IOException ex) {
                    logger.log(Level.WARNING, "Error closing writer stream after for Pasco result", ex);
                }
            }
        }

        return success;
    }

    private void getHistory(List<String> filenames) {
        // Make sure pasco and the results exist
        File rFile = new File(moduleTempResultsDir);
        if (pascoFound == false || ! rFile.exists()) {
            return;
        }

        //Give me a list of pasco results in that directory
        File[] pascoFiles = rFile.listFiles();
        for (File file : pascoFiles) {
            String fileName = file.getName();
            if (!filenames.contains(fileName)) {
                logger.log(Level.INFO, "Found a temp Pasco result file not in the list: {0}", fileName);
                continue;
            }

            // Make sure the file the is not empty or the Scanner will
            // throw a "No Line found" Exception
            if (file.length() == 0) {
                continue;
            }

            long artObjId = Long.parseLong(fileName.substring(fileName.indexOf(".") + 1, fileName.lastIndexOf(".")));
            Scanner fileScanner;
            try {
                fileScanner = new Scanner(new FileInputStream(file.toString()));
            } catch (FileNotFoundException ex) {
                this.addErrorMessage(this.getName() + ": Error parsing IE history entry " + file.getName());
                logger.log(Level.WARNING, "Unable to find the Pasco file at " + file.getPath(), ex);
                continue;
            }
            
            while (fileScanner.hasNext()) {
                String line = fileScanner.nextLine();
                if (!line.startsWith("URL")) {  
                    continue;
                }

                String[] lineBuff = line.split("\\t");

                if (lineBuff.length < 4) {
                    logger.log(Level.INFO, "Found unrecognized IE history format.");
                    continue;
                }

                String ddtime = lineBuff[2];
                String actime = lineBuff[3];
                Long ftime = (long) 0;
                String user = "";
                String realurl = "";
                String domain = "";

                /* We've seen two types of lines: 
                 * URL  http://XYZ.com ....
                 * URL  Visited: Joe@http://XYZ.com ....
                 */
                if (lineBuff[1].contains("@")) {
                    String url[] = lineBuff[1].split("@", 2);
                    user = url[0];
                    user = user.replace("Visited:", "");
                    user = user.replace(":Host:", "");
                    user = user.replaceAll("(:)(.*?)(:)", "");
                    user = user.trim();
                    realurl = url[1];
                    realurl = realurl.replace("Visited:", "");
                    realurl = realurl.replaceAll(":(.*?):", "");
                    realurl = realurl.replace(":Host:", "");
                    realurl = realurl.trim();
                } else {
                    user = "";
                    realurl = lineBuff[1].trim();
                }

                domain = Util.extractDomain(realurl);

                if (!ddtime.isEmpty()) {
                    ddtime = ddtime.replace("T", " ");
                    ddtime = ddtime.substring(ddtime.length() - 5);
                }

                if (!actime.isEmpty()) {
                    try {
                        Long epochtime = dateFormatter.parse(actime).getTime();
                        ftime = epochtime.longValue();
                        ftime = ftime / 1000;
                    } catch (ParseException e) {
                        this.addErrorMessage(this.getName() + ": Error parsing Internet Explorer History entry.");
                        logger.log(Level.SEVERE, "Error parsing Pasco results.", e);
                    }
                }

                try {
                    BlackboardArtifact bbart = tskCase.getContentById(artObjId).newArtifact(ARTIFACT_TYPE.TSK_WEB_HISTORY);
                    Collection<BlackboardAttribute> bbattributes = new ArrayList<BlackboardAttribute>();
                    bbattributes.add(new BlackboardAttribute(ATTRIBUTE_TYPE.TSK_URL.getTypeID(), "RecentActivity", realurl));
                    //bbattributes.add(new BlackboardAttribute(ATTRIBUTE_TYPE.TSK_URL_DECODED.getTypeID(), "RecentActivity", EscapeUtil.decodeURL(realurl)));

                    bbattributes.add(new BlackboardAttribute(ATTRIBUTE_TYPE.TSK_DATETIME_ACCESSED.getTypeID(), "RecentActivity", ftime));

                    bbattributes.add(new BlackboardAttribute(ATTRIBUTE_TYPE.TSK_REFERRER.getTypeID(), "RecentActivity", ""));

                    //   bbattributes.add(new BlackboardAttribute(ATTRIBUTE_TYPE.TSK_DATETIME.getTypeID(), "RecentActivity", ddtime));

                    bbattributes.add(new BlackboardAttribute(ATTRIBUTE_TYPE.TSK_PROG_NAME.getTypeID(), "RecentActivity", "Internet Explorer"));
                    bbattributes.add(new BlackboardAttribute(ATTRIBUTE_TYPE.TSK_DOMAIN.getTypeID(), "RecentActivity", domain));
                    bbattributes.add(new BlackboardAttribute(ATTRIBUTE_TYPE.TSK_USER_NAME.getTypeID(), "RecentActivity", user));
                    bbart.addAttributes(bbattributes);
                } catch (TskCoreException ex) {
                    logger.log(Level.SEVERE, "Error writing Internet Explorer web history artifact to the blackboard.", ex);
                }                                    
            }
            fileScanner.close();
        }
        services.fireModuleDataEvent(new ModuleDataEvent("Recent Activity", BlackboardArtifact.ARTIFACT_TYPE.TSK_WEB_HISTORY));
    }

    @Override
    public void init(IngestModuleInit initContext) {
        services = IngestServices.getDefault();
    }

    @Override
    public void complete() {
        // Delete all the results when complete
        /*for (String file : pascoResults) {
            String filePath = moduleTempResultsDir + File.separator + file;
            try {
                File f = new File(filePath);
                if (f.exists() && f.canWrite()) {
                    f.delete();
                } else {
                    logger.log(Level.WARNING, "Unable to delete file " + filePath);
                }
            } catch (SecurityException ex) {
                logger.log(Level.WARNING, "Incorrect permission to delete file " + filePath, ex);
            }
        }
        */
        pascoResults.clear();
        logger.info("Internet Explorer extract has completed.");
    }

    @Override
    public void stop() {
        if (execPasco != null) {
            execPasco.stop();
            execPasco = null;
        }
        
        //call regular cleanup from complete() method
        complete();
    }

    @Override
    public String getDescription() {
        return "Extracts activity from Internet Explorer browser, as well as recent documents in windows.";
    }

    @Override
    public boolean hasBackgroundJobsRunning() {
        return false;
    }
}<|MERGE_RESOLUTION|>--- conflicted
+++ resolved
@@ -241,11 +241,7 @@
                 lnk = lnkParser.parse();
             } catch (Exception e) {
                 //TODO should throw a specific checked exception
-<<<<<<< HEAD
                 logger.log(Level.SEVERE, "Error lnk parsing the file to get recent files" + recentFile, e);
-=======
-                logger.log(Level.SEVERE, "Error lnk parsing the file to get recent files" + recentFile);
->>>>>>> 0bb8c091
                 this.addErrorMessage(this.getName() + ": Error parsing Recent File " + recentFile.getName());
                 continue;
             }
