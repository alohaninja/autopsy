--- conflicted
+++ resolved
@@ -96,14 +96,8 @@
                 final InputStreamReader isr = new InputStreamReader(this.is);
                 final BufferedReader br = new BufferedReader(isr);
                 String line = null;
-<<<<<<< HEAD
                 while ( doRun && (line = br.readLine()) != null) {
-                    logger.log(Level.INFO, this.type + ">" + line);
-                    this.output.append(line + SEP);
-=======
-                while ((line = br.readLine()) != null) {
-                    this.output.append(line + System.getProperty("line.separator"));
->>>>>>> 928054d5
+                    this.output.append(line).append(SEP);
                 }
             } catch (final IOException ioe) {
                 logger.log(Level.WARNING, ioe.getMessage());
