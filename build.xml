--- conflicted
+++ resolved
@@ -169,7 +169,6 @@
     </target>
     
     <target name="build-installer-root" depends="findJRE,build-zip" >
-<<<<<<< HEAD
         <unzip src="${nbdist.dir}/${app.name}-${app.version}.zip" dest="${nbdist.dir}/${app.name}-installer"/>
         <delete file="${nbdist.dir}/${app.name}-${app.version}.zip"/>
         <unzip src="${basedir}/thirdparty/gstreamer/${os.family}.zip" dest="${nbdist.dir}/${app.name}-installer/gstreamer"/>
@@ -177,13 +176,5 @@
             <fileset dir="${env.JRE_HOME}"/>
         </copy>
         <copy file="${basedir}/branding_${app.name}/icon.ico" tofile="${nbdist.dir}/${app.name}-installer/icon.ico" overwrite="true"/>
-=======
-        <unzip src="${nbdist.dir}/${app.name}-${app.version}.zip" dest="${nbdist.dir}"/>
-        <delete file="${nbdist.dir}/${app.name}-${app.version}.zip"/>
-        <unzip src="${basedir}/thirdparty/gstreamer/${os.family}.zip" dest="${nbdist.dir}/${app.name}-${app.version}/gstreamer"/>
-        <copy todir="${nbdist.dir}/${app.name}-${app.version}/jre6">
-            <fileset dir="${env.JRE_HOME}"/>
-        </copy>
->>>>>>> 94aa9f8c
     </target>
 </project>