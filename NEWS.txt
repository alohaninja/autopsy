--- conflicted
+++ resolved
@@ -1,753 +1,743 @@
----------------- VERSION Current (development) --------------
-
-New features:
-<<<<<<< HEAD
-
-
-Improvements:
-
-
-Bugfixes:
-- show error message in hex and string viewer if specific offset of a file could not be read.
-=======
-- Timeline (Beta)
-
-Improvements:
-- Sleuthkit-4.0.2 and libewf-20130128
-
-Bugfixes:
-- show error message in hex and string viewer if specific offset of a file could not be read.
-- file search actions not always enabled when new case is open.
->>>>>>> cfaa7105
-
----------------- VERSION 3.0.4 --------------
-
-New features:
-- Results and files can be tagged with custom tags and reported on them.
-- New notification area for error reporting (bottom right).
-
-Improvements:
-- Tweaked memory settings to eliminate out-of-memory errors.
-- Faster application launch time.
-- Netbeans RCP upgrade from 7.2.1 to 7.3
-- Upgrade from Java 6 to Java 7
-
-Bugfixes:
-- fixed DLL dependency version issue causing Autopsy not to launch on some systems
-- fixed bug when keyword search ingest would search also images previously ingested, creating duplicate results
-- fixed crash and hang in html and excel report generation, due to special characters present
-- fixed cancellation when creating file or result bookmark
-- fixed text not being extracted and searched from all MS Office documents  (such as docx, xlsx and pptx extensions)
-- fixed Exif meta-data extraction in Exif ingest module
-
-
----------------- VERSION 3.0.3 --------------
-
-*Note: Due to major changes in Keyword search module indexing this release is not fully backward compatible.
-As a workaround, you will need to rebuild index by re-running Keyword Search ingest on Cases created with previous versions.
-
-Improvements:
-- Upgrade to Solr4.0 / Tika 1.2: Improved performance and highlighting
-- Remake of reporting UI and functionality
-- Significant increase in reporting speed
-- New option to keep the most specific file viewer (default) or the lastly used viewer active.
-
-
-Bugfixes:
-- Fixed bug that caused the ends of large amounts of text to not be indexed (occurs mostly in unallocated space).
-- Fix scrolling to first keyword hit when Text View is first loaded
-- Imported keyword lists are now always enabled for ingest by default
-
-
----------------- VERSION 3.0.2 --------------
-
-New features:
-- Extraction of all unallocated blocks as a single file
-- Results bookmarks with comments and basic bookmark reporting
-- Hashkeeper hash database support
-
-Improvements:
-- File Ingest: minimized file queuing time and memory usage, also improving ingest stability
-- Jump to arbitrary page in Thumbnail View
-- Add Image Wizard - better work-flow, better device size reporting, info on currently processed directory
-- Reporting: reorganized columns, sorted by 1st column, added logo, better styling
-
-Bugfixes:
-- fixed periodic keyword search during ingest, when it would only search max. 2 times
-- fixed Downloads "target" in Recent Activity
-- fixed missing hash and keyword search hits in reports
-- fixed deselecting NSRL database for hash ingest
-
-
----------------- VERSION 3.0.1 --------------
-
-New features:
-- Physical and logical disk devices discovery in Add image wizard
-
-Improvements:
-- Significant performance improvements when adding images.
-- Slight improvements in UI performance for large number of results.
-- Improved stability when running ingest on multiple images.
-- Removed limit on number of results displayed.
-- Thumbnail viewer - added paging and removed limit of images.
-- Better HTML report navigation, handling large reports better.
-- Netbeans RCP upgrade from 7.2 to 7.2.1
-- Build scripts enhancements to include module version tracking.
-
-Bugfixes:
-- Fixed reading content from multiple file attributes (NTFS, HFS).
-- Add Extract action to Unalloc content file nodes (per file).
-- Fixes bugs with case re-opening.
-- UI fix for keyword search box when case is changed.
-- Enable user to select any image file extension when opening image.
-- Thunderbird parser module fixes.
-- Reporting fixes: added missing artifacts (keyword search, hash hits, file bookmarks).
-
-
----------------- VERSION 3.0.0 --------------
-New features:
-- Using Sleuthkit 4.0.0
-- Integrated plugin installer. 
-- New options menu to globally access module options.
-- Added custom ingest module loader and ingest module auto-discovery
-
-Improvements:
-- Updated ingest framework APIs.
-- Merged the main modules into Autopsy-Core and Autopsy-CoreLibs.
-- Improved logging infrastructure.
-- Improved configuration infrastructure.
-- Keyword search: upgraded Lucene from 34 to 36.
-- Build system improvements.
-- Updated documentation.
-
-Bugfixes:
-- UI selection fix in Content and Result viewer
-- UI fixes in Hash Database and Keyword Search options.
-- Excel report export produced corrupt files sometimes.
-- Fix for Keyword Search sometimes not property initializing when application starts.
-
-3.0.0b5 (September 12, 2012)
-New features:
-- Added international string extraction from unknown file types.
-- Removed size limitations of large files for keyword searching.
-- Added full html parsing and extraction (including comments, scripts, meta tags, etc).
-- Added support for indexing and searching disk images that have no volume and file system.
-- Solr (3.6.1) and Tika (1.0) upgrade.
-- Search a file by hash GUI feature and search other files with same hash.
-- Web search query text extraction from popular search engines.
-- Exif metadata extraction from jpeg files.	
-- Netbeans RCP platform upgrade (7.2).
-- Basic file bookmarks support.
-- Body file report.
-- Improved UI.
-- Updated Ingest Module API.
-
-Bugfixes:
-- Keyword search memory usage improvements.
-- Directory tree now shows which directories have no children before user clicks.
-- Fixed bug when recent cases would not get updated.
-- Fixed a bug when sometimes a case would get deleted.
-- Fixed occasional Media View crashes.
-
-3.0.0b4 (June 29, 2012)
-Funded by US Army Intelligence Center of Excellence (USAICoE):
-New Features:
-- MBOX parsing 
-- Better lnk file parsing
-Bug Fixes:
-- Included needed jar file for Recent Activity (Issue #52).  
-- Fixed error handling from ingest (Issue #53).
-
-3.0.0b3 (June 12, 2012)
-New Features (Funded by US Army Intelligence Center of Excellence (USAICoE)):
-- Ingest manager runs triage/ingest task after disk is added.
-- Basic keyword search (indexed via SOLR)
-- Recent activity extract (web artifacts, recent documents, devices, etc.)
-- Improved UI
-
-3.0.0b2 (Nov 9, 2011)
-New Features:
-- New database design
-- Hashlookup / calculation
-- Minor overall improvements
-- NOTE: Cases created with b1 are not supported in b2 (different DB)
-
-3.0.0b1 (Aug 16, 2011)
-- Initial release
-- Windows only
-- Directory tree
-- File Search
-- Table and thumbnail viewer
-
---------------------------- Version 2.24 --------------------------------
-3/22/10: Bug Fix: resolved issue 2950986 to support HFS directories. 
-
---------------------------- Version 2.23 --------------------------------
-2/12/10: bug fix: resolved issue 2950693 where previous searches
-were not shown if they used quotes.
-
-2/12/10: bug fix: resolved issue 2932385 where wrong flag was being used
-to do only doing category searching"
-
-2/12/10: bug fix: resolved issue 2779244 where wrong sorter path was
-being used.
-
---------------------------- Version 2.22 --------------------------------
-10/27/09: Update: Change istat to use -B instead of -b (new change in TSK).
-
-11/19/09: Update: Improved configure script process and error message for
-FILE_EXE check.
-
-11/25/09: Fixed MD5 exe bug when building live CD
-
-12/30/09: Fixed issue 2923857 re: cookie errors for the icon and css file 
-links when cookies are used. 
-
---------------------------- Version 2.21 --------------------------------
-11/7/08: Bug Fix: Changed case management code to not error when 'dls ...' 
-line was encountered. 
-
-11/14/08: Bug Fix: Fixed bug 2288406 (parsing of new fls -l format when file name searching and deleted file listing)
-
---------------------------- Version 2.20 --------------------------------
-7/1/08: Update: Updated FAT sizes based on new "special" files.
-
-7/9/08: Update: Updated NTFS processing for orphan files / removed
-ifind -p etc.
-
-7/9/08: Update: Updated mactime and time formats to ISO formats.
-
-9/13/08: Update: Changed usage to new TSK d* to blk* names.
-
-9/26/08: Bug Fix: Input check on host was printing invalid host values 
-w/out encoding HTML entities.  Reported by Russ McRee.
-
-10/01/08: Update: HFS support is enabled if TSK was compiled with 
-support for it.
-
-10/08/08: Bug Fix: Added some more HTML entity escaping to case management
-values (such as description).  Reported by Daniel Medianero.
-
-10/13/08: Update: Added perl version check back into configure, but used
-perl $] variable to do checking.  Based on patch by Joerg Friedrich.
-
---------------------------- Version 2.10 --------------------------------
-2/20/08: Bug Fix: Added 'tsk' to the path for sorter to find the 'images'
-config file.  Reported by Russell Reynolds.
-
-3/2/08: Update: Modified the adding of disk image process to save a 
-call to mmls (reported by Pope). 
-
-3/2/08: Update: Added more basic control char filtering back into Print(). 
-
---------------------------- Version 2.09 --------------------------------
-2/4/07: Update: Bind only to localhost network if remote addr is local.  
-Suggested by Markus Waldeck.
-
-4/19/07: Bug Fix: Event sequencer notes for file did not have clock skew
-in the times.  Reported by Len CulBreath.
-
-12/21/07: Update: updated configure and install process for TSK 2.50
-
-1/28/08: Update: Added NSRL support back in.
-
---------------------------- Version 2.08 --------------------------------
-
-8/23/06: Bug Fix: The configure script did not like TSK directory names
-with a space in them.
-
-8/23/06: Update: The PATH variable is not entirely cleared anymore.
-Instead, it is replaced by the basic bin directories (this was causing
-some problems with Cygwin).
-
-8/31/06: Update: If Autopsy is running under Cygwin, then it will set
-the PATH to contain the basic bin directories.  Otherwise, it is clear
-(original behavior).
-
-
---------------------------- Version 2.07 --------------------------------
-3/15/06: Bug Fix: Caseman.pm had DATA_DIR instead of DATADIR and a
-concatenation error message occurred.  Reported by Jason DePriest.
-
-5/3/06: Update: Added support for ISO9660 file systems.
-
-5/3/06: Update: Added support for AFF and AFD image formats.
-
-5/03/06: Update: Added image format type to image details screen.
-
-5/3/06: Update: Added hexdump view for file analysis and reports (initial
-patch by Patrick Knight).
-
-5/3/06: Update: Changed number of dashes in reports to 70 instead of 62.
-
-5/4/06: Update: Integrity checking disabled for non-raw image files
-until a specialized tool exists in TSK to abstract the embedded hash
-calculation.
-
-5/8/06: Update: Added support for AFM files.
-
-
-
---------------------------- Version 2.06 --------------------------------
-05/02/05: Fix: Typo in timeline creation window (reported by Surago Jones).
-
-06/15/05: Update: Added css style sheet and changed some formatting.
-
-08/13/05: Update: Added "utf-8" as HTML type so that TSK unicode
-output will be properly dispayed.
-
-10/13/05: Update: Removed print_output() function contents because
-it broke the Unicode chars.
-
-10/13/05: Update: Require 5.8 version of Perl now (in config and
-in source) because it has best Unicode support.
-
-
-
---------------------------- Version 2.05 --------------------------------
-03/16/05: Update: Image name is given in the Image Details window
-when adding a new image file.  (Suggested by Surago Jones).
-
-03/17/05: Bug Fix: swap and raw host config entries could not be
-read after the conversion because of a regular expression bug in
-the read  code. (Reported by Surago Jones) (BUG: 1165235)
-
-03/21/05: Bug Fix: When a new host was added to a case with no
-investigator names, then it would prompt you to select a name from
-an empty list.  (BUG: 1167970).
-
-03/25/05: Update: Check return status of rename functions and print
-error if failed.
-
-04/04/05: Bug Fix: A missing volume type message was reported when
-adding a disk image.  The flow of add_img_prep was modified to
-ensure that it was set.  (Reported by Bradley Bitzkowski) (BUG:
-1177042)
-
-04/08/05: Update: A thumbnail of images is shown when selected in the File
-mode. Suggested by and patch by Guy Voncken.
-
-
---------------------------- Version 2.04 --------------------------------
-10/22/04: Update: Changed the way that NTFS lists directory contents.  No 
-  longer lists the deleted entries from 'fls', only from 'ifind'.  Reduces
-  the inaccurate information. 
-
-02/XX/05: Update: Incorporated new TSK 2 features:
-  - Disk images (split and raw)
-  - new config file formats
-  - moved images and output md5.txt file into one
-
-03/01/05: Update: Changed behavior of some links that created new
-Autopsy Windows
-
-03/05/05: Update: timeline output can be in comma delimited format
-
-03/05/05: Update: Added SSN and credit card seach patterns from
-  Jerry Shenk.
-
-03/05/05: Update: Added temporal data when a note is creaed.
-
-03/11/05: Update: Changed to new TSK names for srch_strings and img_stat
-
-03/15/05: Update: improved handling of white space around investigator
-names and image names (suggested by Brian Baskin).
-
-
---------------------------- Version 2.03 --------------------------------
-08/24/04: Update: Added SHA-1 hash to the metadata view.
-
-09/01/04: Update: Added sstrings instead of local version of strings.
-
-09/05/04: Update: Added more help text.
-
-09/06/04: Update: Use the local version of file if TSK version is
-not found.
-
-09/06/04: Update: Added links to the notes and events page after a
-note or event has been created.
-
-09/06/04: Update: Added Unicode extract and search functionality using
-the 'sstrings' tool from TSK.
-
-
---------------------------- Version 2.02 --------------------------------
-07/19/04: Bug Fix: print_err message in Caseman.lib did not have correct
-Print:: package, which caused an error (BUG: 994199).
-
-07/29/04: Update: Added support for NTFS 'ifind -p' option to find deleted
-files that do not have a name in the parent directory.  
-
-07/29/04: Update: Added a filter to remove duplicate entries from a file
-listing.  Duplicate names with the same name and meta address are 
-removed.
-
-07/29/04: Update: OS X no longer needs the strings script, Autopsy
-will adjust for the different flags.
-
-07/29/04: Update: When a deleted file name is entered into the find 
-directory box, the recover bit is set so the full contents are shown.
-
-
---------------------------- Version 2.01 --------------------------------
-03/29/04: Update: Changed text for the data integrity option when
-adding a new image.
-
-04/20/04: Bug Fix: Fixed error that occured when data browsing with
-a raw or swap image.  The TSK usage for these file system types was
-inconsistent and it was fixed in version 1.69.  (BUG: 925382).
-(Reported by Harald Katzer)
-
-05/03/04: Update: Changed regular expression in META so that the
-new recovery listing in FAT istat will not show up as a hyperlink.
-
-05/03/04: Update: Removed usage of '-H' with 'icat' in File.PM.
-
-05/20/04: Bug Fix: Fixed the incorrect error message that was printed
-when installing autopsy with a newer version of TSK than 1.68.
-(BUG: 938909)
-
-05/20/04: Update: Added new feature that allows perl regular
-expressions to be used to find file names.
-
-05/20/04: Update: Added file recovery features to File.pm, Meta.pm,
-and Appview.pm.
-
-05/27/04: Update: Added a space to $REG_ZONE2 so that CYGWIN would
-work if no zone was given (Marcus Muller).
-
-/05/27/04: Update: Added 'p' as an option for the type of a file in the 
-'fls' output and made the $::REG_MTYPE global for the pattern.
-
-05/28/04: Update: Cleaned up code so that commands and directories
-do not have double slashes (//) sometimes. This caused problems
-with CYGWIN (reported by Marcus Muller).
-
-05/28/04: Bug Fix: Keyword search of unallocated space would link to
-incorrect data unit (although the address was correct).  (Reported by
-Jorge Ortiz, David Perez, Raul Siles).  (BUG: 962410).
-
-05/28/04: Update: Updated dcat usage and syntax to reflect changes to
-TSK.  
-
-05/28/04: Update: Changed the messages printed when multiple data units
-were displayed.  Now the number of units or range are given instead of 
-number of bytes.
-
-
---------------------------- Version 2.00 --------------------------------
-11/25/03: Update: made evidence locker directory names constant (define.pl)
-11/25/03: Update: Started process of re-architecture
-12/2/03: Update: Replaced logo.jpg with Hash the Hound
-12/7/03: Update: Added favicon.ico with Hash
-01/06/04: Update: Changed command line arguments
-01/24/04: Update: made it only a warning if cookie file can't be opened
-02/15/04: Update: Timezone is now optional.  Defaults to local if not given.
-02/15/04: Update: Timezone value optional in () in file listing (prevents
-  parsing errors if incorrect timezone is given
-03/16/04: Bug Fix: Fixed zombie problem by ignoring child signal
-(BUG: 860186)  Reported by Angus Marshall.
-03/18/04: Update: New layout for adding cases, hosts, and images.
-03/18/04: Update: changed HTML to use lowercase values instead of all caps.
-03/18/04: Update: New windows are no longer opened when changing modes.
-03/19/04: Release: Big release with a new redesign and a few other
-  changes (live analysis)
-
---------------------------- Version 1.75 --------------------------------
-09/22/03: Update: Changed the internal 'get_' functions that parse the
-  URL arguments to error instead of just return 0 when a problem occurs.
-10/22/03: Bug Fix: Check for an investigator name before trying to log
-  to the exec log.  This is a problem when indexing a hash database, an
-  error message is printed because of the null string.  reported by
-  Brian Baskin.
-11/10/03: Update: Improved error message when strings can't be parsed.
-  (Bug: 823081)
-11/15/03: Update: Improved messages in installation script
-11/15/03: Bug Fix: Added 'defined' checks to command output to prevent
-  string errors when command fails.  (BUG 842824)
-11/15/03: Update: Added 'HEIGHT' value to HTML images to make images
-  align better and load faster and with the right size
-11/15/03: Update: Added a timer so that a char is printed every 5 seconds
-  during keyword searching, file type sorting, and MD5 for images.
-
---------------------------- Version 1.74 --------------------------------
-08/03/03: Bug Fix: Notes could not be added for some files because
-  the HTML code was missing a closing bracket.
-08/18/03: Bug Fix: added POSIX:settz() because some versions of Perl do
-  not use the most recent ENV{TZ} variable when running 'localtime'.  This
-  cause some incorrect times for events in the sequencer.
-08/19/03: Update: NSRL is no longer used with 'sorter' until it is 
-  easier to identify which files in the NSRL are known good and which
-  are known bad.
-08/20/03: Update: Added support for swap and raw images for searching
-  and data unit analysis.
-08/20/03: Update: Added the unit size to the display of the Data Unit
-  mode.
-08/20/03: Update: Search for perl5.6.0 first during install
-08/21/03: Update: Changed use of backticks to pipes for executing commands
-08/21/03: ?: Added a 'sleep(1)' to the pipe to prevent the loss of data
-  that can be seen with perl5.8.0 in the buffer.  This should be fixed
-  in a better way though.
-08/21/03: Update: The exact command executed is now saved to the log
-  directory.
-08/21/03: Update: Changed 'date' regexp to make year optional.
-08/22/03: Update: Added warning if Perl 5.8 is used because of the buffer
-  problem.
-08/22/03: Bug Fix: Fixed some keyword escape values in the search mode.
-08/22/03: Update: Added a new help page on the limitations of keyword
-  searching.  
-08/22/03: Update: Moved the unallocated space and strings file creation
-  to the Image Details view instead of the keyword search window
-  (suggested by: Paul Bakker)
-08/25/03: Update: improved wording of the Add Image window to better
-  explain the mounting point.
-08/26/03: Update: When adding sequencer notes in manually, the time
-  is set to the last note entered to make it easier to add notes from
-  logs and external sources.
-08/26/03: Update: The keyword search display has a final clause that 
-  prints the results even if they are not found in the 'index' method.
-  This prevents any hits from being lost during the analysis of the 
-  output.
-08/26/03: Bug Fix: strings less than 4 chars would not be found before
-  because 'strings' only shows strings that are 4 or more in length
-08/28/03: Update: if more than 1000 keyword hits are found, then a message
- is reported and the user must choose a new keyword.  This prevents the
- browser from hanging from a huge HTML table.
-08/28/03: Update: A '.' is printed during the keyword search for each
-  100 hits as a status update.
-
-
---------------------------- Version 1.73 --------------------------------
-06/10/03: Bug Fix: The '-i day' was not added to the mactime code and
-  caused an error (reported by Cathy Buckman)
-
---------------------------- Version 1.72 ---------------------------------
-04/09/03: Bug Fix: The Java Script check on the main page broke in 1.71
-  because the document.write was on multiple lines
-04/11/03: Bug Fix: Keyword Search False Hit code had a bug that it
-  would be printed in error and message was improved
-04/22/03: Update: Added examples to case management help file
-05/06/03: Bug Fix: calc_md5 did not need 'o' tag on end of regular
-  expression because it would not work if the method was called more
-  than once.  (Paul Bakker)
-06/01/03: Bug Fix: Some keyword searches with $ in it were failing
-06/01/03: Update: Keyword searches are now saved to a file and can be
-  found in the keyword seach main menu
-06/01/03: Update: Changed the format a little of the keyword search
-  menu
-06/01/03: Update: Added grep cheat sheet
-06/03/03: Update: Tables now have alternating colors for file listing 
-  and timeline viewing
-06/03/03: Update: Sequencer mode added
-06/03/03: Update: Sequencer help file added
-06/04/03: Bug Fix: Added 'LANG=C LC_ALL=C' to sorter & mactime to prevent 
-  UTF-8 errors (Debugging help from Daniel Schwartzer)
-06/04/03: Bug Fix: The regular expression for viewing timelines did not
-  allow multiple users to have the same UID (reported by Cathy Buckman)
-06/05/03: Update: Added button for Event Sequencer and added tables to
-  the standard notes reading window
-06/09/03: Update: Added '-i day' flag to mactime for new feature in
-  The Sleuth Kit
-
---------------------------- Version 1.71 ---------------------------------
-02/27/03: Bug Fix: Regular expression searches w/out a strings file had
-  problems because the '-n' value was being incorrectly calculated.  
-03/17/03: Update: Added more logging to investigator log
-03/17/03: Bug Fix: The case opening was not being logged in the case log
-03/17/03: Update: The current 'mode' tab is also a hyperlink now
-03/17/03: Bug Fix: Fixed bug that did not allow the path for a strings
-  file to have a space in it.
-03/17/03: Update: When no port and remote address are given on the
-  command line, port 9999 and localhost are used.  Documents also
-  updated to reflect new syntax.  
-03/18/03: Update: Use the 'x' repetition operator for ASCII reports
-  instead of a row of dashes.
-03/18/03: Update: Added <NOFRAMES> tag to MAIN_FR and incorporated more
-  '<<EOF' HTML code.
-03/19/03: Update: Added $FIL_NAME function that translates a name to
-  a meta data address using 'ifind -n'
-03/19/03: Update: A directory name can be entered in the $FIL_DIR
-  frame now to jump to a directory or file
-03/19/03: Update: The directory path in $FIL_LIST was changed to have
-  hyperlinks that allow one to jump to a previous directory (using
-  $FILE_NAME)
-03/19/03: Update: Cleaned up HTML code in $FIL_LIST 
-03/20/03: Update: passwd and group files are now imported in timelines
-  by selecting the image - no more inode values
-03/20/03: Update: Cleaned up HTML code in timeline section
-03/21/03: Update: Added '-z' flag to usage of 'file' so that comressed
-  files are opened.  
-03/21/03: Bug Fix: Some special values needed to be escaped in the
-  grep keyword search (for non regular expressions) (\.]^$"-).
-03/24/03: Update: Changed how images are added (symlinks, copies,
-  or moves).  
-03/24/03: Update: Added a file system sanity check when adding one
-03/27/03: Update: Added a check to the 'File Type' mode that extracts
-  just graphic images and makes thumbnails.  
-03/27/03: Update: Added '-i' flag when 'mactime' is run to create the
-  summary file for timelines.
-03/27/03: Update: Added link to summary page with hyper links to actual
-  month for timelines
-03/27/03: Update: Added more HTML table columns for date in timeline view
-03/27/03: Update: Made the 'ifind' process optional in Data Unit and key
-  word searching mode (makes browsing faster)
-03/27/03: Update: Evidence Locker now contains entries for when a case
-  is created or opened.
-03/30/03: Update: Improved the help file for time lines.
-03/31/03: Update: Changed addresses to sleuthkit.org
-
-
-
---------------------------- Version 1.70 ---------------------------------
-Interface Changes:
-  - Too many to note individually
-  - New windows are created when modes or images are changed
-  - Improved error messages
-  - Can load the unallocated image in the Data Unit Mode
-  - Case management
-
-12/10/02: Update: Help is now a directory and contents can be viewed at
-  any time.  
-01/02/03: Update: Added support for sorter and hfind tools in TASK
-01/02/03: Update: NSRL now requested at startup
-01/02/03: Update: Alert and exclude hash databases are options when making
-  a new host now
-01/09/03: Update: Carriage Returns are now sent if it is a Windows client
-01/09/03: Update: Improved the pre-defined IP keyword search expression
-01/10/03: Update: Changed use of "_new" as target to "_blank"
-01/28/03: Update: Installation and other system directories can now 
-  have spaces and other symbols in them (Dave Goldsmith)
-
-
---------------------------- Version 1.62 ---------------------------------
-10/07/02: Update: Added File Type to block mode
-10/07/02: Update: Can now add notes to 'dls' image blocks
-10/07/02: Update: One can now view as many consecutive data units as they
-  want in data mode.  Many other changes and updates were done with this
-  as well. (inspired by the Honeynet sotm)
-10/07/02: Update: The File System details view for FAT now has hyperlinks
-  to view the run and follow to the next run. 
-10/09/02: Bug Fix: Removed use of 'use integer' so that large blocks do
-  no turn into '-1' when doing a keyword search (Michael Stone - Loyola)
-
-
---------------------------- Version 1.61 ---------------------------------
-08/28/02: Update: White space is allowed at the begining of the morgue file 
-08/28/02: Bug Fix: No error is generated if md5.txt does not exist from 
-  main menu
-08/28/02: Update: Improved error messages 
-08/28/02: Update: Added code to Main Menu to check for Java Script turned on 
-09/19/02: Update: fsmorgue can be a symlink in the morgue directory 
-
-
---------------------------- Version 1.60 ---------------------------------
-- Changed NTFS c-time to Changed from Created (5/20/02)
-- Fixed a couple little bugs with parsing NTFS output (5/20/02)
-- Improved sorting (name is case insensitive and name is used as 
-  secondary sorting index) (5/20/02)
-- Improved error messages of invalid input to inode & block mode
-- Added ability to import password and group files when making a time line
-  (5/28/02)
-- Fixed bug that did not allow IP addresses to be used for the ACL when
-  DNS was not available (5/30/02)
-- Fixed some issues to make Internet Explorer not complain so much (05/30/02)
-- Improved the logging so that one can retrace their actions (05/31/02)
-- Moved autopsy.log to logs directory (05/31/02)
-- Added ability to write Notes about a given block, inode, or file (06/04/02) 
-  (suggestion by Dave Dittrich)
-- Set default investigators name (an error was generated if no name was given)
-  (06/04/02)
-- Added links in the help page to the window help pages (06/05/02)
-- Updated timeline to reflect new format in new TASK (06/19/02)
-- Added '-C' flag to turn off cookies on command line (06/20/02)
-- Added new main menu (06/20/02)
-- Made MD5 generation 'opt-out' (06/22/02)
-- New code to remove duplicate entries in md5.txt and fsmorgue
-- fsmorgue can have whitespace at end of line (7/6/02)
-- An error is generated if an image in fsmorgue does not exist (7/6/02)
-- updated automatic date search (7/9/02)
-- New feature allows one to save the MD5 values of all files in a directory,
-  which makes the Solaris Finger Print Database easier (7/12)
-
-
---------------------------- Version 1.50 ---------------------------------
-- Modified to support TASK instead of TCT and TCTUTILs (8/25/01)
-- Removed chmod 'bug' for the cookie file (8/25/01)
-- Fixed number of hits bug in Search mode (off by one) (8/25/01)
-- Added ftype support (8/28/01)
-- Added ftype field to reports (8/28/01)
-- Encoded dir arg in FIL_DEL
-- Filter option holds for usage of next and rev in block mode
-- If using fat, a separate option is given to run find_inode due to how
-  slow it runs
-- removed use of zoneinfo in favor of the new timezone value in fsmorgue.
-- strings now uses '-a' flag to show all strings
-- When doing a search, the length of the string is given as the '-n'
-  flag to strings to speed up the search
-- Allow user to "force" blocks when an inode size is 0 (the istat -b flag) 
-- use the md5 that comes with TCT/TASK
-- multiple images with the same mounting point can now exist
-- Added the morgue directory to the MENU to make it easier to manage 
-  multiple hosts
-- Files are sorted by name by default 
-- can import strings files and create them if needed
-- Run files through 'file' to get data type
-- case insensitive searches
-- MAC headers correspond to file system type (create vs change)
-- Deleted files are displayed in red
-- Correct address name used (fragment, sector etc.)
-- Support for NTFS attributes
-- parse bad tags from HTML when viewing it (send sterile pict)
-- cookie file has port number to aid in scripting
-- cookie files are deleted upon closing
-- log messages are printed for each request
-- added integrity checker
-- renamed aux directory to base to make Windows happy
-- added time line support
-- added fsstat support
-- Added built-in search values in search.pl
-
-
-May 29, 2001	1.01 released
-- Fixed Hex link when in search mode (3/23/01)
-- Corrected heading of ctime (Addam Schroll, Purdue University) (4/24/01)
-- Parses output of new istat correctly (5/1/01)
-- When viewing 'inode as a file', the image and inode are sent as the dir
-  name (5/1/01)
-- Added wait() to collect zombies in Linux (5/22/01)
-- Added auto-flush to prevent repeat log entries (5/22/01)
-- Added a 'save as' option to file and inode browsing (Addam Schroll)
-  (5/22/01)
-- Added option for unrm block numbers (due to blockcalc) (5/22/01)
-- Improved side menu for inode, block, and search (5/22/01)
-- Added "Content-Disposition" so that reports and "save as" have a 
-  unique default filename. (5/23/01)
-- Organization changes to Main Menu (5/24/01)
-- Automated installation process (5/24/01)
-
-March 19, 2001	1.0 released
-- Added man page for autopsy (3/10/01)
-- Directory entries in config files no longer require an / at the end
-- Morgue file names can have a '.' in them (but still not '/') (3/10)
-- autopsy first checks for /dev/urandom for random cookie (3/10/01)
-- morgue directory is a command line option to autopsy (3/10/01)
-- the lib variable in autopsy is no longer set to './' so that it
-  can be run outside of /usr/local/autopsy (3/10/01)
-- changed all references of device to image (3/11/01)
-- changed all reports to print full image path (3/11/01)
-- Investigator is a command line option to autopsy (3/11/01)
-- CGI support removed.  Only autopsy is supported (3/16/01)
-- renamed autopsyd to autopsy (3/16/01)
-- Fixed UID and GID heading (3/16/01)
-- Run image through strings before grep to prevent memory errors (3/16/01)
-- output of find_file and find_inode is prepended with rdir (3/16/01)
-
-
-Feb 27, 2001	0.2b released
-- Added stand alone server, autopsyd (as suggested by Dan Farmer)
-- Reorganized files due to new program
-- Changed names of some executables that changed in TCTUTILs
-
-Feb 19, 2001 	0.1b released
-
-------------------------------------------------------------------------
+---------------- VERSION Current (development) --------------
+
+New features:
+- Timeline (Beta)
+
+Improvements:
+- Sleuthkit-4.0.2 and libewf-20130128
+
+Bugfixes:
+- show error message in hex and string viewer if specific offset of a file could not be read.
+- file search actions not always enabled when new case is open.
+
+---------------- VERSION 3.0.4 --------------
+
+New features:
+- Results and files can be tagged with custom tags and reported on them.
+- New notification area for error reporting (bottom right).
+
+Improvements:
+- Tweaked memory settings to eliminate out-of-memory errors.
+- Faster application launch time.
+- Netbeans RCP upgrade from 7.2.1 to 7.3
+- Upgrade from Java 6 to Java 7
+
+Bugfixes:
+- fixed DLL dependency version issue causing Autopsy not to launch on some systems
+- fixed bug when keyword search ingest would search also images previously ingested, creating duplicate results
+- fixed crash and hang in html and excel report generation, due to special characters present
+- fixed cancellation when creating file or result bookmark
+- fixed text not being extracted and searched from all MS Office documents  (such as docx, xlsx and pptx extensions)
+- fixed Exif meta-data extraction in Exif ingest module
+
+
+---------------- VERSION 3.0.3 --------------
+
+*Note: Due to major changes in Keyword search module indexing this release is not fully backward compatible.
+As a workaround, you will need to rebuild index by re-running Keyword Search ingest on Cases created with previous versions.
+
+Improvements:
+- Upgrade to Solr4.0 / Tika 1.2: Improved performance and highlighting
+- Remake of reporting UI and functionality
+- Significant increase in reporting speed
+- New option to keep the most specific file viewer (default) or the lastly used viewer active.
+
+
+Bugfixes:
+- Fixed bug that caused the ends of large amounts of text to not be indexed (occurs mostly in unallocated space).
+- Fix scrolling to first keyword hit when Text View is first loaded
+- Imported keyword lists are now always enabled for ingest by default
+
+
+---------------- VERSION 3.0.2 --------------
+
+New features:
+- Extraction of all unallocated blocks as a single file
+- Results bookmarks with comments and basic bookmark reporting
+- Hashkeeper hash database support
+
+Improvements:
+- File Ingest: minimized file queuing time and memory usage, also improving ingest stability
+- Jump to arbitrary page in Thumbnail View
+- Add Image Wizard - better work-flow, better device size reporting, info on currently processed directory
+- Reporting: reorganized columns, sorted by 1st column, added logo, better styling
+
+Bugfixes:
+- fixed periodic keyword search during ingest, when it would only search max. 2 times
+- fixed Downloads "target" in Recent Activity
+- fixed missing hash and keyword search hits in reports
+- fixed deselecting NSRL database for hash ingest
+
+
+---------------- VERSION 3.0.1 --------------
+
+New features:
+- Physical and logical disk devices discovery in Add image wizard
+
+Improvements:
+- Significant performance improvements when adding images.
+- Slight improvements in UI performance for large number of results.
+- Improved stability when running ingest on multiple images.
+- Removed limit on number of results displayed.
+- Thumbnail viewer - added paging and removed limit of images.
+- Better HTML report navigation, handling large reports better.
+- Netbeans RCP upgrade from 7.2 to 7.2.1
+- Build scripts enhancements to include module version tracking.
+
+Bugfixes:
+- Fixed reading content from multiple file attributes (NTFS, HFS).
+- Add Extract action to Unalloc content file nodes (per file).
+- Fixes bugs with case re-opening.
+- UI fix for keyword search box when case is changed.
+- Enable user to select any image file extension when opening image.
+- Thunderbird parser module fixes.
+- Reporting fixes: added missing artifacts (keyword search, hash hits, file bookmarks).
+
+
+---------------- VERSION 3.0.0 --------------
+New features:
+- Using Sleuthkit 4.0.0
+- Integrated plugin installer. 
+- New options menu to globally access module options.
+- Added custom ingest module loader and ingest module auto-discovery
+
+Improvements:
+- Updated ingest framework APIs.
+- Merged the main modules into Autopsy-Core and Autopsy-CoreLibs.
+- Improved logging infrastructure.
+- Improved configuration infrastructure.
+- Keyword search: upgraded Lucene from 34 to 36.
+- Build system improvements.
+- Updated documentation.
+
+Bugfixes:
+- UI selection fix in Content and Result viewer
+- UI fixes in Hash Database and Keyword Search options.
+- Excel report export produced corrupt files sometimes.
+- Fix for Keyword Search sometimes not property initializing when application starts.
+
+3.0.0b5 (September 12, 2012)
+New features:
+- Added international string extraction from unknown file types.
+- Removed size limitations of large files for keyword searching.
+- Added full html parsing and extraction (including comments, scripts, meta tags, etc).
+- Added support for indexing and searching disk images that have no volume and file system.
+- Solr (3.6.1) and Tika (1.0) upgrade.
+- Search a file by hash GUI feature and search other files with same hash.
+- Web search query text extraction from popular search engines.
+- Exif metadata extraction from jpeg files.	
+- Netbeans RCP platform upgrade (7.2).
+- Basic file bookmarks support.
+- Body file report.
+- Improved UI.
+- Updated Ingest Module API.
+
+Bugfixes:
+- Keyword search memory usage improvements.
+- Directory tree now shows which directories have no children before user clicks.
+- Fixed bug when recent cases would not get updated.
+- Fixed a bug when sometimes a case would get deleted.
+- Fixed occasional Media View crashes.
+
+3.0.0b4 (June 29, 2012)
+Funded by US Army Intelligence Center of Excellence (USAICoE):
+New Features:
+- MBOX parsing 
+- Better lnk file parsing
+Bug Fixes:
+- Included needed jar file for Recent Activity (Issue #52).  
+- Fixed error handling from ingest (Issue #53).
+
+3.0.0b3 (June 12, 2012)
+New Features (Funded by US Army Intelligence Center of Excellence (USAICoE)):
+- Ingest manager runs triage/ingest task after disk is added.
+- Basic keyword search (indexed via SOLR)
+- Recent activity extract (web artifacts, recent documents, devices, etc.)
+- Improved UI
+
+3.0.0b2 (Nov 9, 2011)
+New Features:
+- New database design
+- Hashlookup / calculation
+- Minor overall improvements
+- NOTE: Cases created with b1 are not supported in b2 (different DB)
+
+3.0.0b1 (Aug 16, 2011)
+- Initial release
+- Windows only
+- Directory tree
+- File Search
+- Table and thumbnail viewer
+
+--------------------------- Version 2.24 --------------------------------
+3/22/10: Bug Fix: resolved issue 2950986 to support HFS directories. 
+
+--------------------------- Version 2.23 --------------------------------
+2/12/10: bug fix: resolved issue 2950693 where previous searches
+were not shown if they used quotes.
+
+2/12/10: bug fix: resolved issue 2932385 where wrong flag was being used
+to do only doing category searching"
+
+2/12/10: bug fix: resolved issue 2779244 where wrong sorter path was
+being used.
+
+--------------------------- Version 2.22 --------------------------------
+10/27/09: Update: Change istat to use -B instead of -b (new change in TSK).
+
+11/19/09: Update: Improved configure script process and error message for
+FILE_EXE check.
+
+11/25/09: Fixed MD5 exe bug when building live CD
+
+12/30/09: Fixed issue 2923857 re: cookie errors for the icon and css file 
+links when cookies are used. 
+
+--------------------------- Version 2.21 --------------------------------
+11/7/08: Bug Fix: Changed case management code to not error when 'dls ...' 
+line was encountered. 
+
+11/14/08: Bug Fix: Fixed bug 2288406 (parsing of new fls -l format when file name searching and deleted file listing)
+
+--------------------------- Version 2.20 --------------------------------
+7/1/08: Update: Updated FAT sizes based on new "special" files.
+
+7/9/08: Update: Updated NTFS processing for orphan files / removed
+ifind -p etc.
+
+7/9/08: Update: Updated mactime and time formats to ISO formats.
+
+9/13/08: Update: Changed usage to new TSK d* to blk* names.
+
+9/26/08: Bug Fix: Input check on host was printing invalid host values 
+w/out encoding HTML entities.  Reported by Russ McRee.
+
+10/01/08: Update: HFS support is enabled if TSK was compiled with 
+support for it.
+
+10/08/08: Bug Fix: Added some more HTML entity escaping to case management
+values (such as description).  Reported by Daniel Medianero.
+
+10/13/08: Update: Added perl version check back into configure, but used
+perl $] variable to do checking.  Based on patch by Joerg Friedrich.
+
+--------------------------- Version 2.10 --------------------------------
+2/20/08: Bug Fix: Added 'tsk' to the path for sorter to find the 'images'
+config file.  Reported by Russell Reynolds.
+
+3/2/08: Update: Modified the adding of disk image process to save a 
+call to mmls (reported by Pope). 
+
+3/2/08: Update: Added more basic control char filtering back into Print(). 
+
+--------------------------- Version 2.09 --------------------------------
+2/4/07: Update: Bind only to localhost network if remote addr is local.  
+Suggested by Markus Waldeck.
+
+4/19/07: Bug Fix: Event sequencer notes for file did not have clock skew
+in the times.  Reported by Len CulBreath.
+
+12/21/07: Update: updated configure and install process for TSK 2.50
+
+1/28/08: Update: Added NSRL support back in.
+
+--------------------------- Version 2.08 --------------------------------
+
+8/23/06: Bug Fix: The configure script did not like TSK directory names
+with a space in them.
+
+8/23/06: Update: The PATH variable is not entirely cleared anymore.
+Instead, it is replaced by the basic bin directories (this was causing
+some problems with Cygwin).
+
+8/31/06: Update: If Autopsy is running under Cygwin, then it will set
+the PATH to contain the basic bin directories.  Otherwise, it is clear
+(original behavior).
+
+
+--------------------------- Version 2.07 --------------------------------
+3/15/06: Bug Fix: Caseman.pm had DATA_DIR instead of DATADIR and a
+concatenation error message occurred.  Reported by Jason DePriest.
+
+5/3/06: Update: Added support for ISO9660 file systems.
+
+5/3/06: Update: Added support for AFF and AFD image formats.
+
+5/03/06: Update: Added image format type to image details screen.
+
+5/3/06: Update: Added hexdump view for file analysis and reports (initial
+patch by Patrick Knight).
+
+5/3/06: Update: Changed number of dashes in reports to 70 instead of 62.
+
+5/4/06: Update: Integrity checking disabled for non-raw image files
+until a specialized tool exists in TSK to abstract the embedded hash
+calculation.
+
+5/8/06: Update: Added support for AFM files.
+
+
+
+--------------------------- Version 2.06 --------------------------------
+05/02/05: Fix: Typo in timeline creation window (reported by Surago Jones).
+
+06/15/05: Update: Added css style sheet and changed some formatting.
+
+08/13/05: Update: Added "utf-8" as HTML type so that TSK unicode
+output will be properly dispayed.
+
+10/13/05: Update: Removed print_output() function contents because
+it broke the Unicode chars.
+
+10/13/05: Update: Require 5.8 version of Perl now (in config and
+in source) because it has best Unicode support.
+
+
+
+--------------------------- Version 2.05 --------------------------------
+03/16/05: Update: Image name is given in the Image Details window
+when adding a new image file.  (Suggested by Surago Jones).
+
+03/17/05: Bug Fix: swap and raw host config entries could not be
+read after the conversion because of a regular expression bug in
+the read  code. (Reported by Surago Jones) (BUG: 1165235)
+
+03/21/05: Bug Fix: When a new host was added to a case with no
+investigator names, then it would prompt you to select a name from
+an empty list.  (BUG: 1167970).
+
+03/25/05: Update: Check return status of rename functions and print
+error if failed.
+
+04/04/05: Bug Fix: A missing volume type message was reported when
+adding a disk image.  The flow of add_img_prep was modified to
+ensure that it was set.  (Reported by Bradley Bitzkowski) (BUG:
+1177042)
+
+04/08/05: Update: A thumbnail of images is shown when selected in the File
+mode. Suggested by and patch by Guy Voncken.
+
+
+--------------------------- Version 2.04 --------------------------------
+10/22/04: Update: Changed the way that NTFS lists directory contents.  No 
+  longer lists the deleted entries from 'fls', only from 'ifind'.  Reduces
+  the inaccurate information. 
+
+02/XX/05: Update: Incorporated new TSK 2 features:
+  - Disk images (split and raw)
+  - new config file formats
+  - moved images and output md5.txt file into one
+
+03/01/05: Update: Changed behavior of some links that created new
+Autopsy Windows
+
+03/05/05: Update: timeline output can be in comma delimited format
+
+03/05/05: Update: Added SSN and credit card seach patterns from
+  Jerry Shenk.
+
+03/05/05: Update: Added temporal data when a note is creaed.
+
+03/11/05: Update: Changed to new TSK names for srch_strings and img_stat
+
+03/15/05: Update: improved handling of white space around investigator
+names and image names (suggested by Brian Baskin).
+
+
+--------------------------- Version 2.03 --------------------------------
+08/24/04: Update: Added SHA-1 hash to the metadata view.
+
+09/01/04: Update: Added sstrings instead of local version of strings.
+
+09/05/04: Update: Added more help text.
+
+09/06/04: Update: Use the local version of file if TSK version is
+not found.
+
+09/06/04: Update: Added links to the notes and events page after a
+note or event has been created.
+
+09/06/04: Update: Added Unicode extract and search functionality using
+the 'sstrings' tool from TSK.
+
+
+--------------------------- Version 2.02 --------------------------------
+07/19/04: Bug Fix: print_err message in Caseman.lib did not have correct
+Print:: package, which caused an error (BUG: 994199).
+
+07/29/04: Update: Added support for NTFS 'ifind -p' option to find deleted
+files that do not have a name in the parent directory.  
+
+07/29/04: Update: Added a filter to remove duplicate entries from a file
+listing.  Duplicate names with the same name and meta address are 
+removed.
+
+07/29/04: Update: OS X no longer needs the strings script, Autopsy
+will adjust for the different flags.
+
+07/29/04: Update: When a deleted file name is entered into the find 
+directory box, the recover bit is set so the full contents are shown.
+
+
+--------------------------- Version 2.01 --------------------------------
+03/29/04: Update: Changed text for the data integrity option when
+adding a new image.
+
+04/20/04: Bug Fix: Fixed error that occured when data browsing with
+a raw or swap image.  The TSK usage for these file system types was
+inconsistent and it was fixed in version 1.69.  (BUG: 925382).
+(Reported by Harald Katzer)
+
+05/03/04: Update: Changed regular expression in META so that the
+new recovery listing in FAT istat will not show up as a hyperlink.
+
+05/03/04: Update: Removed usage of '-H' with 'icat' in File.PM.
+
+05/20/04: Bug Fix: Fixed the incorrect error message that was printed
+when installing autopsy with a newer version of TSK than 1.68.
+(BUG: 938909)
+
+05/20/04: Update: Added new feature that allows perl regular
+expressions to be used to find file names.
+
+05/20/04: Update: Added file recovery features to File.pm, Meta.pm,
+and Appview.pm.
+
+05/27/04: Update: Added a space to $REG_ZONE2 so that CYGWIN would
+work if no zone was given (Marcus Muller).
+
+/05/27/04: Update: Added 'p' as an option for the type of a file in the 
+'fls' output and made the $::REG_MTYPE global for the pattern.
+
+05/28/04: Update: Cleaned up code so that commands and directories
+do not have double slashes (//) sometimes. This caused problems
+with CYGWIN (reported by Marcus Muller).
+
+05/28/04: Bug Fix: Keyword search of unallocated space would link to
+incorrect data unit (although the address was correct).  (Reported by
+Jorge Ortiz, David Perez, Raul Siles).  (BUG: 962410).
+
+05/28/04: Update: Updated dcat usage and syntax to reflect changes to
+TSK.  
+
+05/28/04: Update: Changed the messages printed when multiple data units
+were displayed.  Now the number of units or range are given instead of 
+number of bytes.
+
+
+--------------------------- Version 2.00 --------------------------------
+11/25/03: Update: made evidence locker directory names constant (define.pl)
+11/25/03: Update: Started process of re-architecture
+12/2/03: Update: Replaced logo.jpg with Hash the Hound
+12/7/03: Update: Added favicon.ico with Hash
+01/06/04: Update: Changed command line arguments
+01/24/04: Update: made it only a warning if cookie file can't be opened
+02/15/04: Update: Timezone is now optional.  Defaults to local if not given.
+02/15/04: Update: Timezone value optional in () in file listing (prevents
+  parsing errors if incorrect timezone is given
+03/16/04: Bug Fix: Fixed zombie problem by ignoring child signal
+(BUG: 860186)  Reported by Angus Marshall.
+03/18/04: Update: New layout for adding cases, hosts, and images.
+03/18/04: Update: changed HTML to use lowercase values instead of all caps.
+03/18/04: Update: New windows are no longer opened when changing modes.
+03/19/04: Release: Big release with a new redesign and a few other
+  changes (live analysis)
+
+--------------------------- Version 1.75 --------------------------------
+09/22/03: Update: Changed the internal 'get_' functions that parse the
+  URL arguments to error instead of just return 0 when a problem occurs.
+10/22/03: Bug Fix: Check for an investigator name before trying to log
+  to the exec log.  This is a problem when indexing a hash database, an
+  error message is printed because of the null string.  reported by
+  Brian Baskin.
+11/10/03: Update: Improved error message when strings can't be parsed.
+  (Bug: 823081)
+11/15/03: Update: Improved messages in installation script
+11/15/03: Bug Fix: Added 'defined' checks to command output to prevent
+  string errors when command fails.  (BUG 842824)
+11/15/03: Update: Added 'HEIGHT' value to HTML images to make images
+  align better and load faster and with the right size
+11/15/03: Update: Added a timer so that a char is printed every 5 seconds
+  during keyword searching, file type sorting, and MD5 for images.
+
+--------------------------- Version 1.74 --------------------------------
+08/03/03: Bug Fix: Notes could not be added for some files because
+  the HTML code was missing a closing bracket.
+08/18/03: Bug Fix: added POSIX:settz() because some versions of Perl do
+  not use the most recent ENV{TZ} variable when running 'localtime'.  This
+  cause some incorrect times for events in the sequencer.
+08/19/03: Update: NSRL is no longer used with 'sorter' until it is 
+  easier to identify which files in the NSRL are known good and which
+  are known bad.
+08/20/03: Update: Added support for swap and raw images for searching
+  and data unit analysis.
+08/20/03: Update: Added the unit size to the display of the Data Unit
+  mode.
+08/20/03: Update: Search for perl5.6.0 first during install
+08/21/03: Update: Changed use of backticks to pipes for executing commands
+08/21/03: ?: Added a 'sleep(1)' to the pipe to prevent the loss of data
+  that can be seen with perl5.8.0 in the buffer.  This should be fixed
+  in a better way though.
+08/21/03: Update: The exact command executed is now saved to the log
+  directory.
+08/21/03: Update: Changed 'date' regexp to make year optional.
+08/22/03: Update: Added warning if Perl 5.8 is used because of the buffer
+  problem.
+08/22/03: Bug Fix: Fixed some keyword escape values in the search mode.
+08/22/03: Update: Added a new help page on the limitations of keyword
+  searching.  
+08/22/03: Update: Moved the unallocated space and strings file creation
+  to the Image Details view instead of the keyword search window
+  (suggested by: Paul Bakker)
+08/25/03: Update: improved wording of the Add Image window to better
+  explain the mounting point.
+08/26/03: Update: When adding sequencer notes in manually, the time
+  is set to the last note entered to make it easier to add notes from
+  logs and external sources.
+08/26/03: Update: The keyword search display has a final clause that 
+  prints the results even if they are not found in the 'index' method.
+  This prevents any hits from being lost during the analysis of the 
+  output.
+08/26/03: Bug Fix: strings less than 4 chars would not be found before
+  because 'strings' only shows strings that are 4 or more in length
+08/28/03: Update: if more than 1000 keyword hits are found, then a message
+ is reported and the user must choose a new keyword.  This prevents the
+ browser from hanging from a huge HTML table.
+08/28/03: Update: A '.' is printed during the keyword search for each
+  100 hits as a status update.
+
+
+--------------------------- Version 1.73 --------------------------------
+06/10/03: Bug Fix: The '-i day' was not added to the mactime code and
+  caused an error (reported by Cathy Buckman)
+
+--------------------------- Version 1.72 ---------------------------------
+04/09/03: Bug Fix: The Java Script check on the main page broke in 1.71
+  because the document.write was on multiple lines
+04/11/03: Bug Fix: Keyword Search False Hit code had a bug that it
+  would be printed in error and message was improved
+04/22/03: Update: Added examples to case management help file
+05/06/03: Bug Fix: calc_md5 did not need 'o' tag on end of regular
+  expression because it would not work if the method was called more
+  than once.  (Paul Bakker)
+06/01/03: Bug Fix: Some keyword searches with $ in it were failing
+06/01/03: Update: Keyword searches are now saved to a file and can be
+  found in the keyword seach main menu
+06/01/03: Update: Changed the format a little of the keyword search
+  menu
+06/01/03: Update: Added grep cheat sheet
+06/03/03: Update: Tables now have alternating colors for file listing 
+  and timeline viewing
+06/03/03: Update: Sequencer mode added
+06/03/03: Update: Sequencer help file added
+06/04/03: Bug Fix: Added 'LANG=C LC_ALL=C' to sorter & mactime to prevent 
+  UTF-8 errors (Debugging help from Daniel Schwartzer)
+06/04/03: Bug Fix: The regular expression for viewing timelines did not
+  allow multiple users to have the same UID (reported by Cathy Buckman)
+06/05/03: Update: Added button for Event Sequencer and added tables to
+  the standard notes reading window
+06/09/03: Update: Added '-i day' flag to mactime for new feature in
+  The Sleuth Kit
+
+--------------------------- Version 1.71 ---------------------------------
+02/27/03: Bug Fix: Regular expression searches w/out a strings file had
+  problems because the '-n' value was being incorrectly calculated.  
+03/17/03: Update: Added more logging to investigator log
+03/17/03: Bug Fix: The case opening was not being logged in the case log
+03/17/03: Update: The current 'mode' tab is also a hyperlink now
+03/17/03: Bug Fix: Fixed bug that did not allow the path for a strings
+  file to have a space in it.
+03/17/03: Update: When no port and remote address are given on the
+  command line, port 9999 and localhost are used.  Documents also
+  updated to reflect new syntax.  
+03/18/03: Update: Use the 'x' repetition operator for ASCII reports
+  instead of a row of dashes.
+03/18/03: Update: Added <NOFRAMES> tag to MAIN_FR and incorporated more
+  '<<EOF' HTML code.
+03/19/03: Update: Added $FIL_NAME function that translates a name to
+  a meta data address using 'ifind -n'
+03/19/03: Update: A directory name can be entered in the $FIL_DIR
+  frame now to jump to a directory or file
+03/19/03: Update: The directory path in $FIL_LIST was changed to have
+  hyperlinks that allow one to jump to a previous directory (using
+  $FILE_NAME)
+03/19/03: Update: Cleaned up HTML code in $FIL_LIST 
+03/20/03: Update: passwd and group files are now imported in timelines
+  by selecting the image - no more inode values
+03/20/03: Update: Cleaned up HTML code in timeline section
+03/21/03: Update: Added '-z' flag to usage of 'file' so that comressed
+  files are opened.  
+03/21/03: Bug Fix: Some special values needed to be escaped in the
+  grep keyword search (for non regular expressions) (\.]^$"-).
+03/24/03: Update: Changed how images are added (symlinks, copies,
+  or moves).  
+03/24/03: Update: Added a file system sanity check when adding one
+03/27/03: Update: Added a check to the 'File Type' mode that extracts
+  just graphic images and makes thumbnails.  
+03/27/03: Update: Added '-i' flag when 'mactime' is run to create the
+  summary file for timelines.
+03/27/03: Update: Added link to summary page with hyper links to actual
+  month for timelines
+03/27/03: Update: Added more HTML table columns for date in timeline view
+03/27/03: Update: Made the 'ifind' process optional in Data Unit and key
+  word searching mode (makes browsing faster)
+03/27/03: Update: Evidence Locker now contains entries for when a case
+  is created or opened.
+03/30/03: Update: Improved the help file for time lines.
+03/31/03: Update: Changed addresses to sleuthkit.org
+
+
+
+--------------------------- Version 1.70 ---------------------------------
+Interface Changes:
+  - Too many to note individually
+  - New windows are created when modes or images are changed
+  - Improved error messages
+  - Can load the unallocated image in the Data Unit Mode
+  - Case management
+
+12/10/02: Update: Help is now a directory and contents can be viewed at
+  any time.  
+01/02/03: Update: Added support for sorter and hfind tools in TASK
+01/02/03: Update: NSRL now requested at startup
+01/02/03: Update: Alert and exclude hash databases are options when making
+  a new host now
+01/09/03: Update: Carriage Returns are now sent if it is a Windows client
+01/09/03: Update: Improved the pre-defined IP keyword search expression
+01/10/03: Update: Changed use of "_new" as target to "_blank"
+01/28/03: Update: Installation and other system directories can now 
+  have spaces and other symbols in them (Dave Goldsmith)
+
+
+--------------------------- Version 1.62 ---------------------------------
+10/07/02: Update: Added File Type to block mode
+10/07/02: Update: Can now add notes to 'dls' image blocks
+10/07/02: Update: One can now view as many consecutive data units as they
+  want in data mode.  Many other changes and updates were done with this
+  as well. (inspired by the Honeynet sotm)
+10/07/02: Update: The File System details view for FAT now has hyperlinks
+  to view the run and follow to the next run. 
+10/09/02: Bug Fix: Removed use of 'use integer' so that large blocks do
+  no turn into '-1' when doing a keyword search (Michael Stone - Loyola)
+
+
+--------------------------- Version 1.61 ---------------------------------
+08/28/02: Update: White space is allowed at the begining of the morgue file 
+08/28/02: Bug Fix: No error is generated if md5.txt does not exist from 
+  main menu
+08/28/02: Update: Improved error messages 
+08/28/02: Update: Added code to Main Menu to check for Java Script turned on 
+09/19/02: Update: fsmorgue can be a symlink in the morgue directory 
+
+
+--------------------------- Version 1.60 ---------------------------------
+- Changed NTFS c-time to Changed from Created (5/20/02)
+- Fixed a couple little bugs with parsing NTFS output (5/20/02)
+- Improved sorting (name is case insensitive and name is used as 
+  secondary sorting index) (5/20/02)
+- Improved error messages of invalid input to inode & block mode
+- Added ability to import password and group files when making a time line
+  (5/28/02)
+- Fixed bug that did not allow IP addresses to be used for the ACL when
+  DNS was not available (5/30/02)
+- Fixed some issues to make Internet Explorer not complain so much (05/30/02)
+- Improved the logging so that one can retrace their actions (05/31/02)
+- Moved autopsy.log to logs directory (05/31/02)
+- Added ability to write Notes about a given block, inode, or file (06/04/02) 
+  (suggestion by Dave Dittrich)
+- Set default investigators name (an error was generated if no name was given)
+  (06/04/02)
+- Added links in the help page to the window help pages (06/05/02)
+- Updated timeline to reflect new format in new TASK (06/19/02)
+- Added '-C' flag to turn off cookies on command line (06/20/02)
+- Added new main menu (06/20/02)
+- Made MD5 generation 'opt-out' (06/22/02)
+- New code to remove duplicate entries in md5.txt and fsmorgue
+- fsmorgue can have whitespace at end of line (7/6/02)
+- An error is generated if an image in fsmorgue does not exist (7/6/02)
+- updated automatic date search (7/9/02)
+- New feature allows one to save the MD5 values of all files in a directory,
+  which makes the Solaris Finger Print Database easier (7/12)
+
+
+--------------------------- Version 1.50 ---------------------------------
+- Modified to support TASK instead of TCT and TCTUTILs (8/25/01)
+- Removed chmod 'bug' for the cookie file (8/25/01)
+- Fixed number of hits bug in Search mode (off by one) (8/25/01)
+- Added ftype support (8/28/01)
+- Added ftype field to reports (8/28/01)
+- Encoded dir arg in FIL_DEL
+- Filter option holds for usage of next and rev in block mode
+- If using fat, a separate option is given to run find_inode due to how
+  slow it runs
+- removed use of zoneinfo in favor of the new timezone value in fsmorgue.
+- strings now uses '-a' flag to show all strings
+- When doing a search, the length of the string is given as the '-n'
+  flag to strings to speed up the search
+- Allow user to "force" blocks when an inode size is 0 (the istat -b flag) 
+- use the md5 that comes with TCT/TASK
+- multiple images with the same mounting point can now exist
+- Added the morgue directory to the MENU to make it easier to manage 
+  multiple hosts
+- Files are sorted by name by default 
+- can import strings files and create them if needed
+- Run files through 'file' to get data type
+- case insensitive searches
+- MAC headers correspond to file system type (create vs change)
+- Deleted files are displayed in red
+- Correct address name used (fragment, sector etc.)
+- Support for NTFS attributes
+- parse bad tags from HTML when viewing it (send sterile pict)
+- cookie file has port number to aid in scripting
+- cookie files are deleted upon closing
+- log messages are printed for each request
+- added integrity checker
+- renamed aux directory to base to make Windows happy
+- added time line support
+- added fsstat support
+- Added built-in search values in search.pl
+
+
+May 29, 2001	1.01 released
+- Fixed Hex link when in search mode (3/23/01)
+- Corrected heading of ctime (Addam Schroll, Purdue University) (4/24/01)
+- Parses output of new istat correctly (5/1/01)
+- When viewing 'inode as a file', the image and inode are sent as the dir
+  name (5/1/01)
+- Added wait() to collect zombies in Linux (5/22/01)
+- Added auto-flush to prevent repeat log entries (5/22/01)
+- Added a 'save as' option to file and inode browsing (Addam Schroll)
+  (5/22/01)
+- Added option for unrm block numbers (due to blockcalc) (5/22/01)
+- Improved side menu for inode, block, and search (5/22/01)
+- Added "Content-Disposition" so that reports and "save as" have a 
+  unique default filename. (5/23/01)
+- Organization changes to Main Menu (5/24/01)
+- Automated installation process (5/24/01)
+
+March 19, 2001	1.0 released
+- Added man page for autopsy (3/10/01)
+- Directory entries in config files no longer require an / at the end
+- Morgue file names can have a '.' in them (but still not '/') (3/10)
+- autopsy first checks for /dev/urandom for random cookie (3/10/01)
+- morgue directory is a command line option to autopsy (3/10/01)
+- the lib variable in autopsy is no longer set to './' so that it
+  can be run outside of /usr/local/autopsy (3/10/01)
+- changed all references of device to image (3/11/01)
+- changed all reports to print full image path (3/11/01)
+- Investigator is a command line option to autopsy (3/11/01)
+- CGI support removed.  Only autopsy is supported (3/16/01)
+- renamed autopsyd to autopsy (3/16/01)
+- Fixed UID and GID heading (3/16/01)
+- Run image through strings before grep to prevent memory errors (3/16/01)
+- output of find_file and find_inode is prepended with rdir (3/16/01)
+
+
+Feb 27, 2001	0.2b released
+- Added stand alone server, autopsyd (as suggested by Dan Farmer)
+- Reorganized files due to new program
+- Changed names of some executables that changed in TCTUTILs
+
+Feb 19, 2001 	0.1b released
+
+------------------------------------------------------------------------